--- conflicted
+++ resolved
@@ -15,10 +15,6 @@
 from mock import Mock
 
 from synapse.events import EventBase
-<<<<<<< HEAD
-from synapse.module_api import ModuleApi
-=======
->>>>>>> 74976a8e
 from synapse.rest import admin
 from synapse.rest.client.v1 import login, room
 from synapse.types import create_requester
@@ -35,11 +31,7 @@
 
     def prepare(self, reactor, clock, homeserver):
         self.store = homeserver.get_datastore()
-<<<<<<< HEAD
-        self.module_api = ModuleApi(homeserver, homeserver.get_auth_handler())
-=======
         self.module_api = homeserver.get_module_api()
->>>>>>> 74976a8e
         self.event_creation_handler = homeserver.get_event_creation_handler()
 
     def test_can_register_user(self):
@@ -104,14 +96,10 @@
 
         # Check that the event was sent
         self.event_creation_handler.create_and_send_nonmember_event.assert_called_with(
-<<<<<<< HEAD
-            create_requester(user_id), event_dict, ratelimit=False,
-=======
             create_requester(user_id),
             event_dict,
             ratelimit=False,
             ignore_shadow_ban=True,
->>>>>>> 74976a8e
         )
 
         # Create and send a state event
@@ -149,10 +137,7 @@
                 "state_key": "",
             },
             ratelimit=False,
-<<<<<<< HEAD
-=======
             ignore_shadow_ban=True,
->>>>>>> 74976a8e
         )
 
         # Check that we can't send membership events
