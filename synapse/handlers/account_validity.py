--- conflicted
+++ resolved
@@ -18,11 +18,7 @@
 import logging
 from email.mime.multipart import MIMEMultipart
 from email.mime.text import MIMEText
-<<<<<<< HEAD
-from typing import List, Optional, Tuple
-=======
-from typing import TYPE_CHECKING, List
->>>>>>> 24229fac
+from typing import TYPE_CHECKING, List, Optional, Tuple
 
 from synapse.api.errors import StoreError, SynapseError
 from synapse.logging.context import make_deferred_yieldable
