--- conflicted
+++ resolved
@@ -220,11 +220,8 @@
         room_id = pdu.room_id
         event_id = pdu.event_id
 
-<<<<<<< HEAD
         logger.info("[%s %s] handling received PDU: %s", room_id, event_id, pdu)
 
-=======
->>>>>>> f03cafb5
         # We reprocess pdus when we have seen them only as outliers
         existing = await self.store.get_event(
             event_id, allow_none=True, allow_rejected=True
@@ -389,8 +386,6 @@
                         affected=pdu.event_id,
                     )
 
-<<<<<<< HEAD
-=======
                 logger.info(
                     "Event %s is missing prev_events %s: calculating state for a "
                     "backwards extremity",
@@ -398,7 +393,6 @@
                     shortstr(missing_prevs),
                 )
 
->>>>>>> f03cafb5
                 # Calculate the state after each of the previous events, and
                 # resolve them to find the correct state at the current event.
                 event_map = {event_id: pdu}
