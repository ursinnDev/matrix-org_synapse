--- conflicted
+++ resolved
@@ -89,16 +89,11 @@
                 "%s is not a trusted ID server: rejecting 3pid " + "credentials",
                 id_server,
             )
-<<<<<<< HEAD
-            defer.returnValue(None)
+            return None
         # if we have a rewrite rule set for the identity server,
         # apply it now.
         if id_server in self.rewrite_identity_server_urls:
             id_server = self.rewrite_identity_server_urls[id_server]
-=======
-            return None
-
->>>>>>> 48066517
         try:
             data = yield self.http_client.get_json(
                 "https://%s%s"
