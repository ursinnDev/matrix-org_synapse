--- conflicted
+++ resolved
@@ -61,7 +61,6 @@
         )
         self.federation_http_client = hs.get_http_client()
 
-<<<<<<< HEAD
         self.trusted_id_servers = set(hs.config.trusted_third_party_id_servers)
         self.trust_any_id_server_just_for_testing_do_not_use = (
             hs.config.use_insecure_ssl_client_just_for_testing_do_not_use
@@ -69,22 +68,15 @@
         self.rewrite_identity_server_urls = hs.config.rewrite_identity_server_urls
         self._enable_lookup = hs.config.enable_3pid_lookup
 
-    async def threepid_from_creds(self, id_server_url, creds):
-=======
     async def threepid_from_creds(
-        self, id_server: str, creds: Dict[str, str]
+            self, id_server_url: str, creds: Dict[str, str]
     ) -> Optional[JsonDict]:
->>>>>>> f88c48f3
         """
         Retrieve and validate a threepid identifier from a "credentials" dictionary against a
         given identity server
 
         Args:
-<<<<<<< HEAD
-            id_server_url (str): The identity server to validate 3PIDs against. Must be a
-=======
-            id_server: The identity server to validate 3PIDs against. Must be a
->>>>>>> f88c48f3
+            id_server_url: The identity server to validate 3PIDs against. Must be a
                 complete URL including the protocol (http(s)://)
             creds: Dictionary containing the following keys:
                 * client_secret|clientSecret: A unique secret str provided by the client
@@ -180,13 +172,8 @@
         headers = {}
         bind_data = {"sid": sid, "client_secret": client_secret, "mxid": mxid}
         if use_v2:
-<<<<<<< HEAD
             bind_url = "%s/_matrix/identity/v2/3pid/bind" % (id_server_url,)
-            headers["Authorization"] = create_id_access_token_header(id_access_token)
-=======
-            bind_url = "https://%s/_matrix/identity/v2/3pid/bind" % (id_server,)
             headers["Authorization"] = create_id_access_token_header(id_access_token)  # type: ignore
->>>>>>> f88c48f3
         else:
             bind_url = "%s/_matrix/identity/api/v1/3pid/bind" % (id_server_url,)
 
@@ -435,34 +422,22 @@
         return rewritten_url
 
     async def requestEmailToken(
-<<<<<<< HEAD
-        self, id_server_url, email, client_secret, send_attempt, next_link=None
-    ):
-=======
         self,
-        id_server: str,
+        id_server_url: str,
         email: str,
         client_secret: str,
         send_attempt: int,
         next_link: Optional[str] = None,
     ) -> JsonDict:
->>>>>>> f88c48f3
         """
         Request an external server send an email on our behalf for the purposes of threepid
         validation.
 
         Args:
-<<<<<<< HEAD
-            id_server_url (str): The identity server to proxy to
-            email (str): The email to send the message to
-            client_secret (str): The unique client_secret sends by the user
-            send_attempt (int): Which attempt this is
-=======
-            id_server: The identity server to proxy to
+            id_server_url: The identity server to proxy to
             email: The email to send the message to
             client_secret: The unique client_secret sends by the user
             send_attempt: Which attempt this is
->>>>>>> f88c48f3
             next_link: A link to redirect the user to once they submit the token
 
         Returns:
@@ -505,40 +480,22 @@
 
     async def requestMsisdnToken(
         self,
-<<<<<<< HEAD
-        id_server_url,
-        country,
-        phone_number,
-        client_secret,
-        send_attempt,
-        next_link=None,
-    ):
-=======
-        id_server: str,
+        id_server_url: str,
         country: str,
         phone_number: str,
         client_secret: str,
         send_attempt: int,
         next_link: Optional[str] = None,
     ) -> JsonDict:
->>>>>>> f88c48f3
         """
         Request an external server send an SMS message on our behalf for the purposes of
         threepid validation.
         Args:
-<<<<<<< HEAD
-            id_server_url (str): The identity server to proxy to
-            country (str): The country code of the phone number
-            phone_number (str): The number to send the message to
-            client_secret (str): The unique client_secret sends by the user
-            send_attempt (int): Which attempt this is
-=======
-            id_server: The identity server to proxy to
+            id_server_url: The identity server to proxy to
             country: The country code of the phone number
             phone_number: The number to send the message to
             client_secret: The unique client_secret sends by the user
             send_attempt: Which attempt this is
->>>>>>> f88c48f3
             next_link: A link to redirect the user to once they submit the token
 
         Returns:
@@ -662,7 +619,6 @@
             logger.warning("Error contacting msisdn account_threepid_delegate: %s", e)
             raise SynapseError(400, "Error contacting the identity server")
 
-<<<<<<< HEAD
     # TODO: The following two methods are used for proxying IS requests using
     # the CS API. They should be consolidated with those in RoomMemberHandler
     # https://github.com/matrix-org/synapse-dinsic/issues/25
@@ -746,8 +702,6 @@
 
         defer.returnValue(data)
 
-    async def lookup_3pid(self, id_server, medium, address, id_access_token=None):
-=======
     async def lookup_3pid(
         self,
         id_server: str,
@@ -755,7 +709,6 @@
         address: str,
         id_access_token: Optional[str] = None,
     ) -> Optional[str]:
->>>>>>> f88c48f3
         """Looks up a 3pid in the passed identity server.
 
         Args:
@@ -795,26 +748,17 @@
 
         return await self._lookup_3pid_v1(id_server, id_server_url, medium, address)
 
-<<<<<<< HEAD
-    async def _lookup_3pid_v1(self, id_server, id_server_url, medium, address):
-=======
     async def _lookup_3pid_v1(
-        self, id_server: str, medium: str, address: str
+        self, id_server: str, id_server_url: str, medium: str, address: str
     ) -> Optional[str]:
->>>>>>> f88c48f3
         """Looks up a 3pid in the passed identity server using v1 lookup.
 
         Args:
             id_server: The server name (including port, if required)
                 of the identity server to use.
-<<<<<<< HEAD
-            id_server_url (str): The actual, reachable domain of the id server
-            medium (str): The type of the third party identifier (e.g. "email").
-            address (str): The third party identifier (e.g. "foo@example.com").
-=======
+            id_server_url: The actual, reachable domain of the id server
             medium: The type of the third party identifier (e.g. "email").
             address: The third party identifier (e.g. "foo@example.com").
->>>>>>> f88c48f3
 
         Returns:
             the matrix ID of the 3pid, or None if it is not recognized.
@@ -837,28 +781,16 @@
 
         return None
 
-<<<<<<< HEAD
-    async def _lookup_3pid_v2(self, id_server_url, id_access_token, medium, address):
-        """Looks up a 3pid in the passed identity server using v2 lookup.
-
-        Args:
-            id_server_url (str): The protocol scheme and domain of the id server
-            id_access_token (str): The access token to authenticate to the identity server with
-            medium (str): The type of the third party identifier (e.g. "email").
-            address (str): The third party identifier (e.g. "foo@example.com").
-=======
     async def _lookup_3pid_v2(
-        self, id_server: str, id_access_token: str, medium: str, address: str
+        self, id_server_url: str, id_access_token: str, medium: str, address: str
     ) -> Optional[str]:
         """Looks up a 3pid in the passed identity server using v2 lookup.
 
         Args:
-            id_server: The server name (including port, if required)
-                of the identity server to use.
+            id_server_url: The protocol scheme and domain of the id server
             id_access_token: The access token to authenticate to the identity server with
             medium: The type of the third party identifier (e.g. "email").
             address: The third party identifier (e.g. "foo@example.com").
->>>>>>> f88c48f3
 
         Returns:
             the matrix ID of the 3pid, or None if it is not recognised.
