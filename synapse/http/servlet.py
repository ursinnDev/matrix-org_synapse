# Copyright 2014-2016 OpenMarket Ltd
#
# Licensed under the Apache License, Version 2.0 (the "License");
# you may not use this file except in compliance with the License.
# You may obtain a copy of the License at
#
#     http://www.apache.org/licenses/LICENSE-2.0
#
# Unless required by applicable law or agreed to in writing, software
# distributed under the License is distributed on an "AS IS" BASIS,
# WITHOUT WARRANTIES OR CONDITIONS OF ANY KIND, either express or implied.
# See the License for the specific language governing permissions and
# limitations under the License.

""" This module contains base REST classes for constructing REST servlets. """
import logging
<<<<<<< HEAD
from typing import Dict, List, Optional, Union
=======
from typing import Dict, Iterable, List, Optional, overload

from typing_extensions import Literal

from twisted.web.server import Request
>>>>>>> 1c8045f6

from synapse.api.errors import Codes, SynapseError
from synapse.util import json_decoder

logger = logging.getLogger(__name__)


def parse_integer(request, name, default=None, required=False):
    """Parse an integer parameter from the request string

    Args:
        request: the twisted HTTP request.
        name (bytes/unicode): the name of the query parameter.
        default (int|None): value to use if the parameter is absent, defaults
            to None.
        required (bool): whether to raise a 400 SynapseError if the
            parameter is absent, defaults to False.

    Returns:
        int|None: An int value or the default.

    Raises:
        SynapseError: if the parameter is absent and required, or if the
            parameter is present and not an integer.
    """
    return parse_integer_from_args(request.args, name, default, required)


def parse_integer_from_args(args, name, default=None, required=False):

    if not isinstance(name, bytes):
        name = name.encode("ascii")

    if name in args:
        try:
            return int(args[name][0])
        except Exception:
            message = "Query parameter %r must be an integer" % (name,)
            raise SynapseError(400, message, errcode=Codes.INVALID_PARAM)
    else:
        if required:
            message = "Missing integer query parameter %r" % (name,)
            raise SynapseError(400, message, errcode=Codes.MISSING_PARAM)
        else:
            return default


def parse_boolean(request, name, default=None, required=False):
    """Parse a boolean parameter from the request query string

    Args:
        request: the twisted HTTP request.
        name (bytes/unicode): the name of the query parameter.
        default (bool|None): value to use if the parameter is absent, defaults
            to None.
        required (bool): whether to raise a 400 SynapseError if the
            parameter is absent, defaults to False.

    Returns:
        bool|None: A bool value or the default.

    Raises:
        SynapseError: if the parameter is absent and required, or if the
            parameter is present and not one of "true" or "false".
    """

    return parse_boolean_from_args(request.args, name, default, required)


def parse_boolean_from_args(args, name, default=None, required=False):

    if not isinstance(name, bytes):
        name = name.encode("ascii")

    if name in args:
        try:
            return {b"true": True, b"false": False}[args[name][0]]
        except Exception:
            message = (
                "Boolean query parameter %r must be one of ['true', 'false']"
            ) % (name,)
            raise SynapseError(400, message)
    else:
        if required:
            message = "Missing boolean query parameter %r" % (name,)
            raise SynapseError(400, message, errcode=Codes.MISSING_PARAM)
        else:
            return default


@overload
def parse_bytes_from_args(
    args: Dict[bytes, List[bytes]],
    name: str,
    default: Literal[None] = None,
    required: Literal[True] = True,
) -> bytes:
    ...


@overload
def parse_bytes_from_args(
    args: Dict[bytes, List[bytes]],
    name: str,
    default: Optional[bytes] = None,
    required: bool = False,
) -> Optional[bytes]:
    ...


def parse_bytes_from_args(
    args: Dict[bytes, List[bytes]],
    name: str,
    default: Optional[bytes] = None,
    required: bool = False,
) -> Optional[bytes]:
    """
    Parse a string parameter as bytes from the request query string.

    Args:
        args: A mapping of request args as bytes to a list of bytes (e.g. request.args).
        name: the name of the query parameter.
        default: value to use if the parameter is absent,
            defaults to None. Must be bytes if encoding is None.
        required: whether to raise a 400 SynapseError if the
            parameter is absent, defaults to False.
    Returns:
        Bytes or the default value.

    Raises:
        SynapseError if the parameter is absent and required.
    """
    name_bytes = name.encode("ascii")

    if name_bytes in args:
        return args[name_bytes][0]
    elif required:
        message = "Missing string query parameter %s" % (name,)
        raise SynapseError(400, message, errcode=Codes.MISSING_PARAM)

    return default


def parse_string(
    request: Request,
    name: str,
    default: Optional[str] = None,
    required: bool = False,
    allowed_values: Optional[Iterable[str]] = None,
    encoding: str = "ascii",
):
    """
    Parse a string parameter from the request query string.

    If encoding is not None, the content of the query param will be
    decoded to Unicode using the encoding, otherwise it will be encoded

    Args:
        request: the twisted HTTP request.
        name: the name of the query parameter.
        default: value to use if the parameter is absent, defaults to None.
        required: whether to raise a 400 SynapseError if the
            parameter is absent, defaults to False.
        allowed_values: List of allowed values for the
            string, or None if any value is allowed, defaults to None. Must be
            the same type as name, if given.
        encoding: The encoding to decode the string content with.

    Returns:
        A string value or the default.

    Raises:
        SynapseError if the parameter is absent and required, or if the
            parameter is present, must be one of a list of allowed values and
            is not one of those allowed values.
    """
    args = request.args  # type: Dict[bytes, List[bytes]]  # type: ignore
    return parse_string_from_args(
        args, name, default, required, allowed_values, encoding
    )


<<<<<<< HEAD
def parse_list_from_args(
    args: Dict[bytes, List[bytes]],
    name: Union[bytes, str],
    encoding: Optional[str] = "ascii",
):
    """Parse and optionally decode a list of values from request query parameters.

    Args:
        args: A dictionary of query parameters from a request.
        name: The name of the query parameter to extract values from. If given as bytes,
            will be decoded as "ascii".
        encoding: An optional encoding that is used to decode each parameter value with.

    Raises:
        KeyError: If the given `name` does not exist in `args`.
        SynapseError: If an argument was not encoded with the specified `encoding`.
    """
    if not isinstance(name, bytes):
        name = name.encode("ascii")
    args_list = args[name]

    if encoding:
        # Decode each argument value
        try:
            args_list = [value.decode(encoding) for value in args_list]
        except ValueError:
            raise SynapseError(400, "Query parameter %r must be %s" % (name, encoding))

    return args_list


def parse_string_from_args(
    args: Dict[bytes, List[bytes]],
    name: Union[bytes, str],
    default: Optional[str] = None,
    required: Optional[bool] = False,
    allowed_values: Optional[List[bytes]] = None,
    param_type: Optional[str] = "string",
    encoding: Optional[str] = "ascii",
):
    """Parse and optionally decode a single value from request query parameters.

    Args:
        args: A dictionary of query parameters from a request.
        name: The name of the query parameter to extract values from. If given as bytes,
            will be decoded as "ascii".
        default: A default value to return if the given argument `name` was not found.
        required: If this is True, no `default` is provided and the given argument `name`
            was not found then a SynapseError is raised.
        allowed_values: A list of allowed values. If specified and the found str is
            not in this list, a SynapseError is raised.
        param_type: The expected type of the query parameter's value.
        encoding: An optional encoding that is used to decode each parameter value with.

    Returns:
        The found argument value.

    Raises:
        SynapseError: If the given name was not found in the request arguments,
        the argument's values were encoded incorrectly or a required value was missing.
    """
    if not isinstance(name, bytes):
        name = name.encode("ascii")
=======
def _parse_string_value(
    value: bytes,
    allowed_values: Optional[Iterable[str]],
    name: str,
    encoding: str,
) -> str:
    try:
        value_str = value.decode(encoding)
    except ValueError:
        raise SynapseError(400, "Query parameter %r must be %s" % (name, encoding))

    if allowed_values is not None and value_str not in allowed_values:
        message = "Query parameter %r must be one of [%s]" % (
            name,
            ", ".join(repr(v) for v in allowed_values),
        )
        raise SynapseError(400, message)
    else:
        return value_str


@overload
def parse_strings_from_args(
    args: Dict[bytes, List[bytes]],
    name: str,
    default: Optional[List[str]] = None,
    required: Literal[True] = True,
    allowed_values: Optional[Iterable[str]] = None,
    encoding: str = "ascii",
) -> List[str]:
    ...


@overload
def parse_strings_from_args(
    args: Dict[bytes, List[bytes]],
    name: str,
    default: Optional[List[str]] = None,
    required: bool = False,
    allowed_values: Optional[Iterable[str]] = None,
    encoding: str = "ascii",
) -> Optional[List[str]]:
    ...


def parse_strings_from_args(
    args: Dict[bytes, List[bytes]],
    name: str,
    default: Optional[List[str]] = None,
    required: bool = False,
    allowed_values: Optional[Iterable[str]] = None,
    encoding: str = "ascii",
) -> Optional[List[str]]:
    """
    Parse a string parameter from the request query string list.

    The content of the query param will be decoded to Unicode using the encoding.
>>>>>>> 1c8045f6

    Args:
        args: A mapping of request args as bytes to a list of bytes (e.g. request.args).
        name: the name of the query parameter.
        default: value to use if the parameter is absent, defaults to None.
        required: whether to raise a 400 SynapseError if the
            parameter is absent, defaults to False.
        allowed_values: List of allowed values for the
            string, or None if any value is allowed, defaults to None.
        encoding: The encoding to decode the string content with.

    Returns:
        A string value or the default.

    Raises:
        SynapseError if the parameter is absent and required, or if the
            parameter is present, must be one of a list of allowed values and
            is not one of those allowed values.
    """
    name_bytes = name.encode("ascii")

    if name_bytes in args:
        values = args[name_bytes]

        return [
            _parse_string_value(value, allowed_values, name=name, encoding=encoding)
            for value in values
        ]
    else:
        if required:
            message = "Missing string query parameter %r" % (name,)
            raise SynapseError(400, message, errcode=Codes.MISSING_PARAM)

        return default


def parse_string_from_args(
    args: Dict[bytes, List[bytes]],
    name: str,
    default: Optional[str] = None,
    required: bool = False,
    allowed_values: Optional[Iterable[str]] = None,
    encoding: str = "ascii",
) -> Optional[str]:
    """
    Parse the string parameter from the request query string list
    and return the first result.

    The content of the query param will be decoded to Unicode using the encoding.

    Args:
        args: A mapping of request args as bytes to a list of bytes (e.g. request.args).
        name: the name of the query parameter.
        default: value to use if the parameter is absent, defaults to None.
        required: whether to raise a 400 SynapseError if the
            parameter is absent, defaults to False.
        allowed_values: List of allowed values for the
            string, or None if any value is allowed, defaults to None. Must be
            the same type as name, if given.
        encoding: The encoding to decode the string content with.

    Returns:
        A string value or the default.

    Raises:
        SynapseError if the parameter is absent and required, or if the
            parameter is present, must be one of a list of allowed values and
            is not one of those allowed values.
    """

    strings = parse_strings_from_args(
        args,
        name,
        default=[default] if default is not None else None,
        required=required,
        allowed_values=allowed_values,
        encoding=encoding,
    )

    if strings is None:
        return None

    return strings[0]


def parse_json_value_from_request(request, allow_empty_body=False):
    """Parse a JSON value from the body of a twisted HTTP request.

    Args:
        request: the twisted HTTP request.
        allow_empty_body (bool): if True, an empty body will be accepted and
            turned into None

    Returns:
        The JSON value.

    Raises:
        SynapseError if the request body couldn't be decoded as JSON.
    """
    try:
        content_bytes = request.content.read()
    except Exception:
        raise SynapseError(400, "Error reading JSON content.")

    if not content_bytes and allow_empty_body:
        return None

    try:
        content = json_decoder.decode(content_bytes.decode("utf-8"))
    except Exception as e:
        logger.warning("Unable to parse JSON: %s (%s)", e, content_bytes)
        raise SynapseError(400, "Content not JSON.", errcode=Codes.NOT_JSON)

    return content


def parse_json_object_from_request(request, allow_empty_body=False):
    """Parse a JSON object from the body of a twisted HTTP request.

    Args:
        request: the twisted HTTP request.
        allow_empty_body (bool): if True, an empty body will be accepted and
            turned into an empty dict.

    Raises:
        SynapseError if the request body couldn't be decoded as JSON or
            if it wasn't a JSON object.
    """
    content = parse_json_value_from_request(request, allow_empty_body=allow_empty_body)

    if allow_empty_body and content is None:
        return {}

    if type(content) != dict:
        message = "Content must be a JSON object."
        raise SynapseError(400, message, errcode=Codes.BAD_JSON)

    return content


def assert_params_in_dict(body, required):
    absent = []
    for k in required:
        if k not in body:
            absent.append(k)

    if len(absent) > 0:
        raise SynapseError(400, "Missing params: %r" % absent, Codes.MISSING_PARAM)


class RestServlet:

    """A Synapse REST Servlet.

    An implementing class can either provide its own custom 'register' method,
    or use the automatic pattern handling provided by the base class.

    To use this latter, the implementing class instead provides a `PATTERN`
    class attribute containing a pre-compiled regular expression. The automatic
    register method will then use this method to register any of the following
    instance methods associated with the corresponding HTTP method:

      on_GET
      on_PUT
      on_POST
      on_DELETE

    Automatically handles turning CodeMessageExceptions thrown by these methods
    into the appropriate HTTP response.
    """

    def register(self, http_server):
        """ Register this servlet with the given HTTP server. """
        patterns = getattr(self, "PATTERNS", None)
        if patterns:
            for method in ("GET", "PUT", "POST", "DELETE"):
                if hasattr(self, "on_%s" % (method,)):
                    servlet_classname = self.__class__.__name__
                    method_handler = getattr(self, "on_%s" % (method,))
                    http_server.register_paths(
                        method, patterns, method_handler, servlet_classname
                    )

        else:
            raise NotImplementedError("RestServlet must register something.")<|MERGE_RESOLUTION|>--- conflicted
+++ resolved
@@ -14,15 +14,11 @@
 
 """ This module contains base REST classes for constructing REST servlets. """
 import logging
-<<<<<<< HEAD
-from typing import Dict, List, Optional, Union
-=======
-from typing import Dict, Iterable, List, Optional, overload
+from typing import Dict, Iterable, List, Optional, Union, overload
 
 from typing_extensions import Literal
 
 from twisted.web.server import Request
->>>>>>> 1c8045f6
 
 from synapse.api.errors import Codes, SynapseError
 from synapse.util import json_decoder
@@ -204,8 +200,6 @@
         args, name, default, required, allowed_values, encoding
     )
 
-
-<<<<<<< HEAD
 def parse_list_from_args(
     args: Dict[bytes, List[bytes]],
     name: Union[bytes, str],
@@ -237,39 +231,6 @@
     return args_list
 
 
-def parse_string_from_args(
-    args: Dict[bytes, List[bytes]],
-    name: Union[bytes, str],
-    default: Optional[str] = None,
-    required: Optional[bool] = False,
-    allowed_values: Optional[List[bytes]] = None,
-    param_type: Optional[str] = "string",
-    encoding: Optional[str] = "ascii",
-):
-    """Parse and optionally decode a single value from request query parameters.
-
-    Args:
-        args: A dictionary of query parameters from a request.
-        name: The name of the query parameter to extract values from. If given as bytes,
-            will be decoded as "ascii".
-        default: A default value to return if the given argument `name` was not found.
-        required: If this is True, no `default` is provided and the given argument `name`
-            was not found then a SynapseError is raised.
-        allowed_values: A list of allowed values. If specified and the found str is
-            not in this list, a SynapseError is raised.
-        param_type: The expected type of the query parameter's value.
-        encoding: An optional encoding that is used to decode each parameter value with.
-
-    Returns:
-        The found argument value.
-
-    Raises:
-        SynapseError: If the given name was not found in the request arguments,
-        the argument's values were encoded incorrectly or a required value was missing.
-    """
-    if not isinstance(name, bytes):
-        name = name.encode("ascii")
-=======
 def _parse_string_value(
     value: bytes,
     allowed_values: Optional[Iterable[str]],
@@ -327,7 +288,6 @@
     Parse a string parameter from the request query string list.
 
     The content of the query param will be decoded to Unicode using the encoding.
->>>>>>> 1c8045f6
 
     Args:
         args: A mapping of request args as bytes to a list of bytes (e.g. request.args).
