--- conflicted
+++ resolved
@@ -22,16 +22,12 @@
 
 from twisted.internet import defer
 
-<<<<<<< HEAD
 from synapse.api.errors import Codes, StoreError
-=======
-from synapse.api.errors import StoreError
 from synapse.logging.opentracing import (
     get_active_span_text_map,
     trace,
     whitelisted_homeserver,
 )
->>>>>>> 92c1550f
 from synapse.metrics.background_process_metrics import run_as_background_process
 from synapse.storage._base import Cache, SQLBaseStore, db_to_json
 from synapse.storage.background_updates import BackgroundUpdateStore
