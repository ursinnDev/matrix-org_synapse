--- conflicted
+++ resolved
@@ -120,8 +120,7 @@
                 "ts_added_ms": time_now_ms,
                 "verify_key": buffer(verify_key.encode()),
             },
-<<<<<<< HEAD
-            or_ignore=True,
+            desc="store_server_verify_key",
         )
 
     def store_server_keys_json(self, server_name, key_id, from_server,
@@ -187,7 +186,4 @@
             return results
         return self.runInteraction(
             "get_server_keys_json", _get_server_keys_json_txn
-=======
-            desc="store_server_verify_key",
->>>>>>> 72443572
         )