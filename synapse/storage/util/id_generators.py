# -*- coding: utf-8 -*-
# Copyright 2014-2016 OpenMarket Ltd
#
# Licensed under the Apache License, Version 2.0 (the "License");
# you may not use this file except in compliance with the License.
# You may obtain a copy of the License at
#
#     http://www.apache.org/licenses/LICENSE-2.0
#
# Unless required by applicable law or agreed to in writing, software
# distributed under the License is distributed on an "AS IS" BASIS,
# WITHOUT WARRANTIES OR CONDITIONS OF ANY KIND, either express or implied.
# See the License for the specific language governing permissions and
# limitations under the License.
import heapq
import logging
import threading
from collections import deque
from contextlib import contextmanager
from typing import Dict, List, Optional, Set, Union

import attr
from typing_extensions import Deque

from synapse.metrics.background_process_metrics import run_as_background_process
from synapse.storage.database import DatabasePool, LoggingTransaction
from synapse.storage.util.sequence import PostgresSequenceGenerator

logger = logging.getLogger(__name__)


class IdGenerator:
    def __init__(self, db_conn, table, column):
        self._lock = threading.Lock()
        self._next_id = _load_current_id(db_conn, table, column)

    def get_next(self):
        with self._lock:
            self._next_id += 1
            return self._next_id


def _load_current_id(db_conn, table, column, step=1):
    """

    Args:
        db_conn (object):
        table (str):
        column (str):
        step (int):

    Returns:
        int
    """
    # debug logging for https://github.com/matrix-org/synapse/issues/7968
    logger.info("initialising stream generator for %s(%s)", table, column)
    cur = db_conn.cursor()
    if step == 1:
        cur.execute("SELECT MAX(%s) FROM %s" % (column, table))
    else:
        cur.execute("SELECT MIN(%s) FROM %s" % (column, table))
    (val,) = cur.fetchone()
    cur.close()
    current_id = int(val) if val else step
    return (max if step > 0 else min)(current_id, step)


class StreamIdGenerator:
    """Used to generate new stream ids when persisting events while keeping
    track of which transactions have been completed.

    This allows us to get the "current" stream id, i.e. the stream id such that
    all ids less than or equal to it have completed. This handles the fact that
    persistence of events can complete out of order.

    Args:
        db_conn(connection):  A database connection to use to fetch the
            initial value of the generator from.
        table(str): A database table to read the initial value of the id
            generator from.
        column(str): The column of the database table to read the initial
            value from the id generator from.
        extra_tables(list): List of pairs of database tables and columns to
            use to source the initial value of the generator from. The value
            with the largest magnitude is used.
        step(int): which direction the stream ids grow in. +1 to grow
            upwards, -1 to grow downwards.

    Usage:
        async with stream_id_gen.get_next() as stream_id:
            # ... persist event ...
    """

    def __init__(self, db_conn, table, column, extra_tables=[], step=1):
        assert step != 0
        self._lock = threading.Lock()
        self._step = step
        self._current = _load_current_id(db_conn, table, column, step)
        for table, column in extra_tables:
            self._current = (max if step > 0 else min)(
                self._current, _load_current_id(db_conn, table, column, step)
            )
        self._unfinished_ids = deque()  # type: Deque[int]

    def get_next(self):
        """
        Usage:
            async with stream_id_gen.get_next() as stream_id:
                # ... persist event ...
        """
        with self._lock:
            self._current += self._step
            next_id = self._current

            self._unfinished_ids.append(next_id)

        @contextmanager
        def manager():
            try:
                yield next_id
            finally:
                with self._lock:
                    self._unfinished_ids.remove(next_id)

        return _AsyncCtxManagerWrapper(manager())

    def get_next_mult(self, n):
        """
        Usage:
            async with stream_id_gen.get_next(n) as stream_ids:
                # ... persist events ...
        """
        with self._lock:
            next_ids = range(
                self._current + self._step,
                self._current + self._step * (n + 1),
                self._step,
            )
            self._current += n * self._step

            for next_id in next_ids:
                self._unfinished_ids.append(next_id)

        @contextmanager
        def manager():
            try:
                yield next_ids
            finally:
                with self._lock:
                    for next_id in next_ids:
                        self._unfinished_ids.remove(next_id)

        return _AsyncCtxManagerWrapper(manager())

    def get_current_token(self):
        """Returns the maximum stream id such that all stream ids less than or
        equal to it have been successfully persisted.

        Returns:
            int
        """
        with self._lock:
            if self._unfinished_ids:
                return self._unfinished_ids[0] - self._step

            return self._current

    def get_current_token_for_writer(self, instance_name: str) -> int:
        """Returns the position of the given writer.

        For streams with single writers this is equivalent to
        `get_current_token`.
        """
        return self.get_current_token()


class MultiWriterIdGenerator:
    """An ID generator that tracks a stream that can have multiple writers.

    Uses a Postgres sequence to coordinate ID assignment, but positions of other
    writers will only get updated when `advance` is called (by replication).

    Note: Only works with Postgres.

    Args:
        db_conn
        db
        stream_name: A name for the stream.
        instance_name: The name of this instance.
        table: Database table associated with stream.
        instance_column: Column that stores the row's writer's instance name
        id_column: Column that stores the stream ID.
        sequence_name: The name of the postgres sequence used to generate new
            IDs.
        writers: A list of known writers to use to populate current positions
            on startup. Can be empty if nothing uses `get_current_token` or
            `get_positions` (e.g. caches stream).
        positive: Whether the IDs are positive (true) or negative (false).
            When using negative IDs we go backwards from -1 to -2, -3, etc.
    """

    def __init__(
        self,
        db_conn,
        db: DatabasePool,
        stream_name: str,
        instance_name: str,
        table: str,
        instance_column: str,
        id_column: str,
        sequence_name: str,
        writers: List[str],
        positive: bool = True,
    ):
        self._db = db
        self._stream_name = stream_name
        self._instance_name = instance_name
        self._positive = positive
        self._writers = writers
        self._return_factor = 1 if positive else -1

        # We lock as some functions may be called from DB threads.
        self._lock = threading.Lock()

        # Note: If we are a negative stream then we still store all the IDs as
        # positive to make life easier for us, and simply negate the IDs when we
        # return them.
        self._current_positions = {}  # type: Dict[str, int]

        # Set of local IDs that we're still processing. The current position
        # should be less than the minimum of this set (if not empty).
        self._unfinished_ids = set()  # type: Set[int]

        # Set of local IDs that we've processed that are larger than the current
        # position, due to there being smaller unpersisted IDs.
        self._finished_ids = set()  # type: Set[int]

        # We track the max position where we know everything before has been
        # persisted. This is done by a) looking at the min across all instances
        # and b) noting that if we have seen a run of persisted positions
        # without gaps (e.g. 5, 6, 7) then we can skip forward (e.g. to 7).
        #
        # Note: There is no guarentee that the IDs generated by the sequence
        # will be gapless; gaps can form when e.g. a transaction was rolled
        # back. This means that sometimes we won't be able to skip forward the
        # position even though everything has been persisted. However, since
        # gaps should be relatively rare it's still worth doing the book keeping
        # that allows us to skip forwards when there are gapless runs of
        # positions.
        #
        # We start at 1 here as a) the first generated stream ID will be 2, and
        # b) other parts of the code assume that stream IDs are strictly greater
        # than 0.
        self._persisted_upto_position = (
            min(self._current_positions.values()) if self._current_positions else 1
        )
        self._known_persisted_positions = []  # type: List[int]

        self._sequence_gen = PostgresSequenceGenerator(sequence_name)

        # This goes and fills out the above state from the database.
        self._load_current_ids(db_conn, table, instance_column, id_column)

    def _load_current_ids(
        self, db_conn, table: str, instance_column: str, id_column: str
    ):
        cur = db_conn.cursor()

        # Load the current positions of all writers for the stream.
        if self._writers:
            sql = """
                SELECT instance_name, stream_id FROM stream_positions
                WHERE stream_name = ?
            """
            sql = self._db.engine.convert_param_style(sql)

            cur.execute(sql, (self._stream_name,))

            self._current_positions = {
                instance: stream_id * self._return_factor
                for instance, stream_id in cur
                if instance in self._writers
            }

        # We set the `_persisted_upto_position` to be the minimum of all current
        # positions. If empty we use the max stream ID from the DB table.
        min_stream_id = min(self._current_positions.values(), default=None)

        if min_stream_id is None:
            # We add a GREATEST here to ensure that the result is always
            # positive. (This can be a problem for e.g. backfill streams where
            # the server has never backfilled).
            sql = """
                SELECT GREATEST(COALESCE(%(agg)s(%(id)s), 1), 1)
                FROM %(table)s
            """ % {
                "id": id_column,
                "table": table,
                "agg": "MAX" if self._positive else "-MIN",
            }
            cur.execute(sql)
            (stream_id,) = cur.fetchone()
            self._persisted_upto_position = stream_id
        else:
            # If we have a min_stream_id then we pull out everything greater
            # than it from the DB so that we can prefill
            # `_known_persisted_positions` and get a more accurate
            # `_persisted_upto_position`.
            #
            # We also check if any of the later rows are from this instance, in
            # which case we use that for this instance's current position. This
            # is to handle the case where we didn't finish persisting to the
            # stream positions table before restart (or the stream position
            # table otherwise got out of date).

            sql = """
                SELECT %(instance)s, %(id)s FROM %(table)s
                WHERE ? %(cmp)s %(id)s
            """ % {
                "id": id_column,
                "table": table,
                "instance": instance_column,
                "cmp": "<=" if self._positive else ">=",
            }
            sql = self._db.engine.convert_param_style(sql)
            cur.execute(sql, (min_stream_id,))

            self._persisted_upto_position = min_stream_id

            with self._lock:
                for (instance, stream_id,) in cur:
                    stream_id = self._return_factor * stream_id
                    self._add_persisted_position(stream_id)

                    if instance == self._instance_name:
                        self._current_positions[instance] = stream_id

        cur.close()

    def _load_next_id_txn(self, txn) -> int:
        return self._sequence_gen.get_next_id_txn(txn)

    def _load_next_mult_id_txn(self, txn, n: int) -> List[int]:
        return self._sequence_gen.get_next_mult_txn(txn, n)

    def get_next(self):
        """
        Usage:
            async with stream_id_gen.get_next() as stream_id:
                # ... persist event ...
        """

        return _MultiWriterCtxManager(self)

    def get_next_mult(self, n: int):
        """
        Usage:
            async with stream_id_gen.get_next_mult(5) as stream_ids:
                # ... persist events ...
        """

        return _MultiWriterCtxManager(self, n)

    def get_next_txn(self, txn: LoggingTransaction):
        """
        Usage:

            stream_id = stream_id_gen.get_next(txn)
            # ... persist event ...
        """

        next_id = self._load_next_id_txn(txn)

        with self._lock:
            self._unfinished_ids.add(next_id)

        txn.call_after(self._mark_id_as_finished, next_id)
        txn.call_on_exception(self._mark_id_as_finished, next_id)

        # Update the `stream_positions` table with newly updated stream
        # ID (unless self._writers is not set in which case we don't
        # bother, as nothing will read it).
        #
        # We only do this on the success path so that the persisted current
        # position points to a persited row with the correct instance name.
        if self._writers:
            txn.call_after(
                run_as_background_process,
                "MultiWriterIdGenerator._update_table",
                self._db.runInteraction,
                "MultiWriterIdGenerator._update_table",
                self._update_stream_positions_table_txn,
            )

        return self._return_factor * next_id

    def _mark_id_as_finished(self, next_id: int):
        """The ID has finished being processed so we should advance the
        current position if possible.
        """

        with self._lock:
            self._unfinished_ids.discard(next_id)
            self._finished_ids.add(next_id)

            new_cur = None

            if self._unfinished_ids:
                # If there are unfinished IDs then the new position will be the
                # largest finished ID less than the minimum unfinished ID.

                finished = set()

                min_unfinshed = min(self._unfinished_ids)
                for s in self._finished_ids:
                    if s < min_unfinshed:
                        if new_cur is None or new_cur < s:
                            new_cur = s
                    else:
                        finished.add(s)

                # We clear these out since they're now all less than the new
                # position.
                self._finished_ids = finished
            else:
                # There are no unfinished IDs so the new position is simply the
                # largest finished one.
                new_cur = max(self._finished_ids)

                # We clear these out since they're now all less than the new
                # position.
                self._finished_ids.clear()

            if new_cur:
                curr = self._current_positions.get(self._instance_name, 0)
                self._current_positions[self._instance_name] = max(curr, new_cur)

            self._add_persisted_position(next_id)

    def get_current_token(self) -> int:
        """Returns the maximum stream id such that all stream ids less than or
        equal to it have been successfully persisted.
        """

        return self.get_persisted_upto_position()

    def get_current_token_for_writer(self, instance_name: str) -> int:
        """Returns the position of the given writer.
        """

        with self._lock:
            return self._return_factor * self._current_positions.get(instance_name, 0)

    def get_positions(self) -> Dict[str, int]:
        """Get a copy of the current positon map.
        """

        with self._lock:
            return {
                name: self._return_factor * i
                for name, i in self._current_positions.items()
            }

    def advance(self, instance_name: str, new_id: int):
        """Advance the postion of the named writer to the given ID, if greater
        than existing entry.
        """

        new_id *= self._return_factor

        with self._lock:
            self._current_positions[instance_name] = max(
                new_id, self._current_positions.get(instance_name, 0)
            )

            self._add_persisted_position(new_id)

    def get_persisted_upto_position(self) -> int:
        """Get the max position where all previous positions have been
        persisted.

        Note: In the worst case scenario this will be equal to the minimum
        position across writers. This means that the returned position here can
        lag if one writer doesn't write very often.
        """

        with self._lock:
            return self._return_factor * self._persisted_upto_position

    def _add_persisted_position(self, new_id: int):
        """Record that we have persisted a position.

        This is used to keep the `_current_positions` up to date.
        """

        # We require that the lock is locked by caller
        assert self._lock.locked()

        heapq.heappush(self._known_persisted_positions, new_id)

        # We move the current min position up if the minimum current positions
        # of all instances is higher (since by definition all positions less
        # that that have been persisted).
        min_curr = min(self._current_positions.values(), default=0)
        self._persisted_upto_position = max(min_curr, self._persisted_upto_position)

        # We now iterate through the seen positions, discarding those that are
        # less than the current min positions, and incrementing the min position
        # if its exactly one greater.
        #
        # This is also where we discard items from `_known_persisted_positions`
        # (to ensure the list doesn't infinitely grow).
        while self._known_persisted_positions:
            if self._known_persisted_positions[0] <= self._persisted_upto_position:
                heapq.heappop(self._known_persisted_positions)
            elif (
                self._known_persisted_positions[0] == self._persisted_upto_position + 1
            ):
                heapq.heappop(self._known_persisted_positions)
                self._persisted_upto_position += 1
            else:
                # There was a gap in seen positions, so there is nothing more to
                # do.
                break

<<<<<<< HEAD
=======
    def _update_stream_positions_table_txn(self, txn):
        """Update the `stream_positions` table with newly persisted position.
        """

        if not self._writers:
            return

        # We upsert the value, ensuring on conflict that we always increase the
        # value (or decrease if stream goes backwards).
        sql = """
            INSERT INTO stream_positions (stream_name, instance_name, stream_id)
            VALUES (?, ?, ?)
            ON CONFLICT (stream_name, instance_name)
            DO UPDATE SET
                stream_id = %(agg)s(stream_positions.stream_id, EXCLUDED.stream_id)
        """ % {
            "agg": "GREATEST" if self._positive else "LEAST",
        }

        pos = (self.get_current_token_for_writer(self._instance_name),)
        txn.execute(sql, (self._stream_name, self._instance_name, pos))

>>>>>>> 31acc5c3

@attr.s(slots=True)
class _AsyncCtxManagerWrapper:
    """Helper class to convert a plain context manager to an async one.

    This is mainly useful if you have a plain context manager but the interface
    requires an async one.
    """

    inner = attr.ib()

    async def __aenter__(self):
        return self.inner.__enter__()

    async def __aexit__(self, exc_type, exc, tb):
        return self.inner.__exit__(exc_type, exc, tb)


@attr.s(slots=True)
class _MultiWriterCtxManager:
    """Async context manager returned by MultiWriterIdGenerator
    """

    id_gen = attr.ib(type=MultiWriterIdGenerator)
    multiple_ids = attr.ib(type=Optional[int], default=None)
    stream_ids = attr.ib(type=List[int], factory=list)

    async def __aenter__(self) -> Union[int, List[int]]:
        self.stream_ids = await self.id_gen._db.runInteraction(
            "_load_next_mult_id",
            self.id_gen._load_next_mult_id_txn,
            self.multiple_ids or 1,
        )

        # Assert the fetched ID is actually greater than any ID we've already
        # seen. If not, then the sequence and table have got out of sync
        # somehow.
        with self.id_gen._lock:
            assert max(self.id_gen._current_positions.values(), default=0) < min(
                self.stream_ids
            )

            self.id_gen._unfinished_ids.update(self.stream_ids)

        if self.multiple_ids is None:
            return self.stream_ids[0] * self.id_gen._return_factor
        else:
            return [i * self.id_gen._return_factor for i in self.stream_ids]

    async def __aexit__(self, exc_type, exc, tb):
        for i in self.stream_ids:
            self.id_gen._mark_id_as_finished(i)

        if exc_type is not None:
            return False

<<<<<<< HEAD
=======
        # Update the `stream_positions` table with newly updated stream
        # ID (unless self._writers is not set in which case we don't
        # bother, as nothing will read it).
        #
        # We only do this on the success path so that the persisted current
        # position points to a persisted row with the correct instance name.
        if self.id_gen._writers:
            await self.id_gen._db.runInteraction(
                "MultiWriterIdGenerator._update_table",
                self.id_gen._update_stream_positions_table_txn,
            )

>>>>>>> 31acc5c3
        return False<|MERGE_RESOLUTION|>--- conflicted
+++ resolved
@@ -523,8 +523,6 @@
                 # do.
                 break
 
-<<<<<<< HEAD
-=======
     def _update_stream_positions_table_txn(self, txn):
         """Update the `stream_positions` table with newly persisted position.
         """
@@ -547,7 +545,6 @@
         pos = (self.get_current_token_for_writer(self._instance_name),)
         txn.execute(sql, (self._stream_name, self._instance_name, pos))
 
->>>>>>> 31acc5c3
 
 @attr.s(slots=True)
 class _AsyncCtxManagerWrapper:
@@ -604,8 +601,6 @@
         if exc_type is not None:
             return False
 
-<<<<<<< HEAD
-=======
         # Update the `stream_positions` table with newly updated stream
         # ID (unless self._writers is not set in which case we don't
         # bother, as nothing will read it).
@@ -618,5 +613,4 @@
                 self.id_gen._update_stream_positions_table_txn,
             )
 
->>>>>>> 31acc5c3
         return False