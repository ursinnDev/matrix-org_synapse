# -*- coding: utf-8 -*-
# Copyright 2014-2016 OpenMarket Ltd
#
# Licensed under the Apache License, Version 2.0 (the "License");
# you may not use this file except in compliance with the License.
# You may obtain a copy of the License at
#
#     http://www.apache.org/licenses/LICENSE-2.0
#
# Unless required by applicable law or agreed to in writing, software
# distributed under the License is distributed on an "AS IS" BASIS,
# WITHOUT WARRANTIES OR CONDITIONS OF ANY KIND, either express or implied.
# See the License for the specific language governing permissions and
# limitations under the License.
from ._base import SQLBaseStore

from twisted.internet import defer, reactor

from synapse.events import FrozenEvent, USE_FROZEN_DICTS
from synapse.events.utils import prune_event

from synapse.util.async import ObservableDeferred
from synapse.util.logcontext import (
    preserve_fn, PreserveLoggingContext, preserve_context_over_deferred
)
from synapse.util.logutils import log_function
from synapse.util.metrics import Measure
from synapse.api.constants import EventTypes
from synapse.api.errors import SynapseError
from synapse.state import resolve_events
from synapse.util.caches.descriptors import cached
from synapse.types import get_domain_from_id

from canonicaljson import encode_canonical_json
from collections import deque, namedtuple, OrderedDict
from functools import wraps

import synapse.metrics

import logging
import math
import ujson as json

# these are only included to make the type annotations work
from synapse.events import EventBase    # noqa: F401
from synapse.events.snapshot import EventContext   # noqa: F401

logger = logging.getLogger(__name__)


metrics = synapse.metrics.get_metrics_for(__name__)
persist_event_counter = metrics.register_counter("persisted_events")
event_counter = metrics.register_counter(
    "persisted_events_sep", labels=["type", "origin_type", "origin_entity"]
)


def encode_json(json_object):
    if USE_FROZEN_DICTS:
        # ujson doesn't like frozen_dicts
        return encode_canonical_json(json_object)
    else:
        return json.dumps(json_object, ensure_ascii=False)


# These values are used in the `enqueus_event` and `_do_fetch` methods to
# control how we batch/bulk fetch events from the database.
# The values are plucked out of thing air to make initial sync run faster
# on jki.re
# TODO: Make these configurable.
EVENT_QUEUE_THREADS = 3  # Max number of threads that will fetch events
EVENT_QUEUE_ITERATIONS = 3  # No. times we block waiting for requests for events
EVENT_QUEUE_TIMEOUT_S = 0.1  # Timeout when waiting for requests for events


class _EventPeristenceQueue(object):
    """Queues up events so that they can be persisted in bulk with only one
    concurrent transaction per room.
    """

    _EventPersistQueueItem = namedtuple("_EventPersistQueueItem", (
        "events_and_contexts", "backfilled", "deferred",
    ))

    def __init__(self):
        self._event_persist_queues = {}
        self._currently_persisting_rooms = set()

    def add_to_queue(self, room_id, events_and_contexts, backfilled):
        """Add events to the queue, with the given persist_event options.

        Args:
            room_id (str):
            events_and_contexts (list[(EventBase, EventContext)]):
            backfilled (bool):
        """
        queue = self._event_persist_queues.setdefault(room_id, deque())
        if queue:
            end_item = queue[-1]
            if end_item.backfilled == backfilled:
                end_item.events_and_contexts.extend(events_and_contexts)
                return end_item.deferred.observe()

        deferred = ObservableDeferred(defer.Deferred())

        queue.append(self._EventPersistQueueItem(
            events_and_contexts=events_and_contexts,
            backfilled=backfilled,
            deferred=deferred,
        ))

        return deferred.observe()

    def handle_queue(self, room_id, per_item_callback):
        """Attempts to handle the queue for a room if not already being handled.

        The given callback will be invoked with for each item in the queue,1
        of type _EventPersistQueueItem. The per_item_callback will continuously
        be called with new items, unless the queue becomnes empty. The return
        value of the function will be given to the deferreds waiting on the item,
        exceptions will be passed to the deferres as well.

        This function should therefore be called whenever anything is added
        to the queue.

        If another callback is currently handling the queue then it will not be
        invoked.
        """

        if room_id in self._currently_persisting_rooms:
            return

        self._currently_persisting_rooms.add(room_id)

        @defer.inlineCallbacks
        def handle_queue_loop():
            try:
                queue = self._get_drainining_queue(room_id)
                for item in queue:
                    try:
                        ret = yield per_item_callback(item)
                        item.deferred.callback(ret)
                    except Exception as e:
                        item.deferred.errback(e)
            finally:
                queue = self._event_persist_queues.pop(room_id, None)
                if queue:
                    self._event_persist_queues[room_id] = queue
                self._currently_persisting_rooms.discard(room_id)

        preserve_fn(handle_queue_loop)()

    def _get_drainining_queue(self, room_id):
        queue = self._event_persist_queues.setdefault(room_id, deque())

        try:
            while True:
                yield queue.popleft()
        except IndexError:
            # Queue has been drained.
            pass


_EventCacheEntry = namedtuple("_EventCacheEntry", ("event", "redacted_event"))


def _retry_on_integrity_error(func):
    """Wraps a database function so that it gets retried on IntegrityError,
    with `delete_existing=True` passed in.

    Args:
        func: function that returns a Deferred and accepts a `delete_existing` arg
    """
    @wraps(func)
    @defer.inlineCallbacks
    def f(self, *args, **kwargs):
        try:
            res = yield func(self, *args, **kwargs)
        except self.database_engine.module.IntegrityError:
            logger.exception("IntegrityError, retrying.")
            res = yield func(self, *args, delete_existing=True, **kwargs)
        defer.returnValue(res)

    return f


class EventsStore(SQLBaseStore):
    EVENT_ORIGIN_SERVER_TS_NAME = "event_origin_server_ts"
    EVENT_FIELDS_SENDER_URL_UPDATE_NAME = "event_fields_sender_url"

    def __init__(self, hs):
        super(EventsStore, self).__init__(hs)
        self._clock = hs.get_clock()
        self.register_background_update_handler(
            self.EVENT_ORIGIN_SERVER_TS_NAME, self._background_reindex_origin_server_ts
        )
        self.register_background_update_handler(
            self.EVENT_FIELDS_SENDER_URL_UPDATE_NAME,
            self._background_reindex_fields_sender,
        )

        self.register_background_index_update(
            "event_contains_url_index",
            index_name="event_contains_url_index",
            table="events",
            columns=["room_id", "topological_ordering", "stream_ordering"],
            where_clause="contains_url = true AND outlier = false",
        )

        self._event_persist_queue = _EventPeristenceQueue()

    def persist_events(self, events_and_contexts, backfilled=False):
        """
        Write events to the database
        Args:
            events_and_contexts: list of tuples of (event, context)
            backfilled: ?
        """
        partitioned = {}
        for event, ctx in events_and_contexts:
            partitioned.setdefault(event.room_id, []).append((event, ctx))

        deferreds = []
        for room_id, evs_ctxs in partitioned.iteritems():
            d = preserve_fn(self._event_persist_queue.add_to_queue)(
                room_id, evs_ctxs,
                backfilled=backfilled,
            )
            deferreds.append(d)

        for room_id in partitioned:
            self._maybe_start_persisting(room_id)

        return preserve_context_over_deferred(
            defer.gatherResults(deferreds, consumeErrors=True)
        )

    @defer.inlineCallbacks
    @log_function
    def persist_event(self, event, context, backfilled=False):
        """

        Args:
            event (EventBase):
            context (EventContext):
            backfilled (bool):

        Returns:
            Deferred: resolves to (int, int): the stream ordering of ``event``,
            and the stream ordering of the latest persisted event
        """
        deferred = self._event_persist_queue.add_to_queue(
            event.room_id, [(event, context)],
            backfilled=backfilled,
        )

        self._maybe_start_persisting(event.room_id)

        yield preserve_context_over_deferred(deferred)

        max_persisted_id = yield self._stream_id_gen.get_current_token()
        defer.returnValue((event.internal_metadata.stream_ordering, max_persisted_id))

    def _maybe_start_persisting(self, room_id):
        @defer.inlineCallbacks
        def persisting_queue(item):
            yield self._persist_events(
                item.events_and_contexts,
                backfilled=item.backfilled,
            )

        self._event_persist_queue.handle_queue(room_id, persisting_queue)

    @_retry_on_integrity_error
    @defer.inlineCallbacks
    def _persist_events(self, events_and_contexts, backfilled=False,
                        delete_existing=False):
        """Persist events to db

        Args:
            events_and_contexts (list[(EventBase, EventContext)]):
            backfilled (bool):
            delete_existing (bool):

        Returns:
            Deferred: resolves when the events have been persisted
        """
        if not events_and_contexts:
            return

        if backfilled:
            stream_ordering_manager = self._backfill_id_gen.get_next_mult(
                len(events_and_contexts)
            )
        else:
            stream_ordering_manager = self._stream_id_gen.get_next_mult(
                len(events_and_contexts)
            )

        with stream_ordering_manager as stream_orderings:
            for (event, context), stream, in zip(
                events_and_contexts, stream_orderings
            ):
                event.internal_metadata.stream_ordering = stream

            chunks = [
                events_and_contexts[x:x + 100]
                for x in xrange(0, len(events_and_contexts), 100)
            ]

            for chunk in chunks:
                # We can't easily parallelize these since different chunks
                # might contain the same event. :(

                # NB: Assumes that we are only persisting events for one room
                # at a time.
                new_forward_extremeties = {}
                current_state_for_room = {}
                if not backfilled:
                    with Measure(self._clock, "_calculate_state_and_extrem"):
                        # Work out the new "current state" for each room.
                        # We do this by working out what the new extremities are and then
                        # calculating the state from that.
                        events_by_room = {}
                        for event, context in chunk:
                            events_by_room.setdefault(event.room_id, []).append(
                                (event, context)
                            )

                        for room_id, ev_ctx_rm in events_by_room.iteritems():
                            # Work out new extremities by recursively adding and removing
                            # the new events.
                            latest_event_ids = yield self.get_latest_event_ids_in_room(
                                room_id
                            )
                            new_latest_event_ids = yield self._calculate_new_extremeties(
                                room_id, ev_ctx_rm, latest_event_ids
                            )

                            if new_latest_event_ids == set(latest_event_ids):
                                # No change in extremities, so no change in state
                                continue

                            new_forward_extremeties[room_id] = new_latest_event_ids

                            len_1 = (
                                len(latest_event_ids) == 1
                                and len(new_latest_event_ids) == 1
                            )
                            if len_1:
                                all_single_prev_not_state = all(
                                    len(event.prev_events) == 1
                                    and not event.is_state()
                                    for event, ctx in ev_ctx_rm
                                )
                                # Don't bother calculating state if they're just
                                # a long chain of single ancestor non-state events.
                                if all_single_prev_not_state:
                                    continue

                            state = yield self._calculate_state_delta(
                                room_id, ev_ctx_rm, new_latest_event_ids
                            )
                            if state:
                                current_state_for_room[room_id] = state

                yield self.runInteraction(
                    "persist_events",
                    self._persist_events_txn,
                    events_and_contexts=chunk,
                    backfilled=backfilled,
                    delete_existing=delete_existing,
                    current_state_for_room=current_state_for_room,
                    new_forward_extremeties=new_forward_extremeties,
                )
                persist_event_counter.inc_by(len(chunk))
<<<<<<< HEAD
                for room_id, (_, _, new_state) in current_state_for_room.iteritems():
                    self.get_current_state_ids.prefill(
                        (room_id, ), new_state
                    )
=======
                for event, context in chunk:
                    if context.app_service:
                        origin_type = "local"
                        origin_entity = context.app_service.id
                    elif self.hs.is_mine_id(event.sender):
                        origin_type = "local"
                        origin_entity = "*client*"
                    else:
                        origin_type = "remote"
                        origin_entity = get_domain_from_id(event.sender)

                    event_counter.inc(event.type, origin_type, origin_entity)
>>>>>>> e4c15fcb

    @defer.inlineCallbacks
    def _calculate_new_extremeties(self, room_id, event_contexts, latest_event_ids):
        """Calculates the new forward extremeties for a room given events to
        persist.

        Assumes that we are only persisting events for one room at a time.
        """
        new_latest_event_ids = set(latest_event_ids)
        # First, add all the new events to the list
        new_latest_event_ids.update(
            event.event_id for event, ctx in event_contexts
            if not event.internal_metadata.is_outlier() and not ctx.rejected
        )
        # Now remove all events that are referenced by the to-be-added events
        new_latest_event_ids.difference_update(
            e_id
            for event, ctx in event_contexts
            for e_id, _ in event.prev_events
            if not event.internal_metadata.is_outlier() and not ctx.rejected
        )

        # And finally remove any events that are referenced by previously added
        # events.
        rows = yield self._simple_select_many_batch(
            table="event_edges",
            column="prev_event_id",
            iterable=list(new_latest_event_ids),
            retcols=["prev_event_id"],
            keyvalues={
                "room_id": room_id,
                "is_state": False,
            },
            desc="_calculate_new_extremeties",
        )

        new_latest_event_ids.difference_update(
            row["prev_event_id"] for row in rows
        )

        defer.returnValue(new_latest_event_ids)

    @defer.inlineCallbacks
    def _calculate_state_delta(self, room_id, events_context, new_latest_event_ids):
        """Calculate the new state deltas for a room.

        Assumes that we are only persisting events for one room at a time.

        Returns:
            2-tuple (to_delete, to_insert) where both are state dicts, i.e.
            (type, state_key) -> event_id. `to_delete` are the entries to
            first be deleted from current_state_events, `to_insert` are entries
            to insert.
            May return None if there are no changes to be applied.
        """
        # Now we need to work out the different state sets for
        # each state extremities
        state_sets = []
        state_groups = set()
        missing_event_ids = []
        was_updated = False
        for event_id in new_latest_event_ids:
            # First search in the list of new events we're adding,
            # and then use the current state from that
            for ev, ctx in events_context:
                if event_id == ev.event_id:
                    if ctx.current_state_ids is None:
                        raise Exception("Unknown current state")

                    # If we've already seen the state group don't bother adding
                    # it to the state sets again
                    if ctx.state_group not in state_groups:
                        state_sets.append(ctx.current_state_ids)
                        if ctx.delta_ids or hasattr(ev, "state_key"):
                            was_updated = True
                        if ctx.state_group:
                            # Add this as a seen state group (if it has a state
                            # group)
                            state_groups.add(ctx.state_group)
                    break
            else:
                # If we couldn't find it, then we'll need to pull
                # the state from the database
                was_updated = True
                missing_event_ids.append(event_id)

        if missing_event_ids:
            # Now pull out the state for any missing events from DB
            event_to_groups = yield self._get_state_group_for_events(
                missing_event_ids,
            )

            groups = set(event_to_groups.itervalues()) - state_groups

            if groups:
                group_to_state = yield self._get_state_for_groups(groups)
                state_sets.extend(group_to_state.itervalues())

        if not new_latest_event_ids:
            current_state = {}
        elif was_updated:
            if len(state_sets) == 1:
                # If there is only one state set, then we know what the current
                # state is.
                current_state = state_sets[0]
            else:
                # We work out the current state by passing the state sets to the
                # state resolution algorithm. It may ask for some events, including
                # the events we have yet to persist, so we need a slightly more
                # complicated event lookup function than simply looking the events
                # up in the db.
                events_map = {ev.event_id: ev for ev, _ in events_context}

                @defer.inlineCallbacks
                def get_events(ev_ids):
                    # We get the events by first looking at the list of events we
                    # are trying to persist, and then fetching the rest from the DB.
                    db = []
                    to_return = {}
                    for ev_id in ev_ids:
                        ev = events_map.get(ev_id, None)
                        if ev:
                            to_return[ev_id] = ev
                        else:
                            db.append(ev_id)

                    if db:
                        evs = yield self.get_events(
                            ev_ids, get_prev_content=False, check_redacted=False,
                        )
                        to_return.update(evs)
                    defer.returnValue(to_return)

                current_state = yield resolve_events(
                    state_sets,
                    state_map_factory=get_events,
                )
        else:
            return

        existing_state = yield self.get_current_state_ids(room_id)

        existing_events = set(existing_state.itervalues())
        new_events = set(ev_id for ev_id in current_state.itervalues())
        changed_events = existing_events ^ new_events

        if not changed_events:
            return

        to_delete = {
            key: ev_id for key, ev_id in existing_state.iteritems()
            if ev_id in changed_events
        }
        events_to_insert = (new_events - existing_events)
        to_insert = {
            key: ev_id for key, ev_id in current_state.iteritems()
            if ev_id in events_to_insert
        }

        defer.returnValue((to_delete, to_insert, current_state))

    @defer.inlineCallbacks
    def get_event(self, event_id, check_redacted=True,
                  get_prev_content=False, allow_rejected=False,
                  allow_none=False):
        """Get an event from the database by event_id.

        Args:
            event_id (str): The event_id of the event to fetch
            check_redacted (bool): If True, check if event has been redacted
                and redact it.
            get_prev_content (bool): If True and event is a state event,
                include the previous states content in the unsigned field.
            allow_rejected (bool): If True return rejected events.
            allow_none (bool): If True, return None if no event found, if
                False throw an exception.

        Returns:
            Deferred : A FrozenEvent.
        """
        events = yield self._get_events(
            [event_id],
            check_redacted=check_redacted,
            get_prev_content=get_prev_content,
            allow_rejected=allow_rejected,
        )

        if not events and not allow_none:
            raise SynapseError(404, "Could not find event %s" % (event_id,))

        defer.returnValue(events[0] if events else None)

    @defer.inlineCallbacks
    def get_events(self, event_ids, check_redacted=True,
                   get_prev_content=False, allow_rejected=False):
        """Get events from the database

        Args:
            event_ids (list): The event_ids of the events to fetch
            check_redacted (bool): If True, check if event has been redacted
                and redact it.
            get_prev_content (bool): If True and event is a state event,
                include the previous states content in the unsigned field.
            allow_rejected (bool): If True return rejected events.

        Returns:
            Deferred : Dict from event_id to event.
        """
        events = yield self._get_events(
            event_ids,
            check_redacted=check_redacted,
            get_prev_content=get_prev_content,
            allow_rejected=allow_rejected,
        )

        defer.returnValue({e.event_id: e for e in events})

    @log_function
    def _persist_events_txn(self, txn, events_and_contexts, backfilled,
                            delete_existing=False, current_state_for_room={},
                            new_forward_extremeties={}):
        """Insert some number of room events into the necessary database tables.

        Rejected events are only inserted into the events table, the events_json table,
        and the rejections table. Things reading from those table will need to check
        whether the event was rejected.

        Args:
            txn (twisted.enterprise.adbapi.Connection): db connection
            events_and_contexts (list[(EventBase, EventContext)]):
                events to persist
            backfilled (bool): True if the events were backfilled
            delete_existing (bool): True to purge existing table rows for the
                events from the database. This is useful when retrying due to
                IntegrityError.
            current_state_for_room (dict[str, (list[str], list[str])]):
                The current-state delta for each room. For each room, a tuple
                (to_delete, to_insert), being a list of event ids to be removed
                from the current state, and a list of event ids to be added to
                the current state.
            new_forward_extremeties (dict[str, list[str]]):
                The new forward extremities for each room. For each room, a
                list of the event ids which are the forward extremities.

        """
        self._update_current_state_txn(txn, current_state_for_room)

        max_stream_order = events_and_contexts[-1][0].internal_metadata.stream_ordering
        self._update_forward_extremities_txn(
            txn,
            new_forward_extremities=new_forward_extremeties,
            max_stream_order=max_stream_order,
        )

        # Ensure that we don't have the same event twice.
        events_and_contexts = self._filter_events_and_contexts_for_duplicates(
            events_and_contexts,
        )

        self._update_room_depths_txn(
            txn,
            events_and_contexts=events_and_contexts,
            backfilled=backfilled,
        )

        # _update_outliers_txn filters out any events which have already been
        # persisted, and returns the filtered list.
        events_and_contexts = self._update_outliers_txn(
            txn,
            events_and_contexts=events_and_contexts,
        )

        # From this point onwards the events are only events that we haven't
        # seen before.

        if delete_existing:
            # For paranoia reasons, we go and delete all the existing entries
            # for these events so we can reinsert them.
            # This gets around any problems with some tables already having
            # entries.
            self._delete_existing_rows_txn(
                txn,
                events_and_contexts=events_and_contexts,
            )

        self._store_event_txn(
            txn,
            events_and_contexts=events_and_contexts,
        )

        # Insert into the state_groups, state_groups_state, and
        # event_to_state_groups tables.
        self._store_mult_state_groups_txn(txn, events_and_contexts)

        # _store_rejected_events_txn filters out any events which were
        # rejected, and returns the filtered list.
        events_and_contexts = self._store_rejected_events_txn(
            txn,
            events_and_contexts=events_and_contexts,
        )

        # From this point onwards the events are only ones that weren't
        # rejected.

        self._update_metadata_tables_txn(
            txn,
            events_and_contexts=events_and_contexts,
            backfilled=backfilled,
        )

    def _update_current_state_txn(self, txn, state_delta_by_room):
        for room_id, current_state_tuple in state_delta_by_room.iteritems():
                to_delete, to_insert, _ = current_state_tuple
                txn.executemany(
                    "DELETE FROM current_state_events WHERE event_id = ?",
                    [(ev_id,) for ev_id in to_delete.itervalues()],
                )

                self._simple_insert_many_txn(
                    txn,
                    table="current_state_events",
                    values=[
                        {
                            "event_id": ev_id,
                            "room_id": room_id,
                            "type": key[0],
                            "state_key": key[1],
                        }
                        for key, ev_id in to_insert.iteritems()
                    ],
                )

                # Invalidate the various caches

                # Figure out the changes of membership to invalidate the
                # `get_rooms_for_user` cache.
                # We find out which membership events we may have deleted
                # and which we have added, then we invlidate the caches for all
                # those users.
                members_changed = set(
                    state_key for ev_type, state_key in to_delete.iterkeys()
                    if ev_type == EventTypes.Member
                )
                members_changed.update(
                    state_key for ev_type, state_key in to_insert.iterkeys()
                    if ev_type == EventTypes.Member
                )

                for member in members_changed:
                    self._invalidate_cache_and_stream(
                        txn, self.get_rooms_for_user, (member,)
                    )

                self._invalidate_cache_and_stream(
                    txn, self.get_users_in_room, (room_id,)
                )

                self._invalidate_cache_and_stream(
                    txn, self.get_current_state_ids, (room_id,)
                )

    def _update_forward_extremities_txn(self, txn, new_forward_extremities,
                                        max_stream_order):
        for room_id, new_extrem in new_forward_extremities.iteritems():
            self._simple_delete_txn(
                txn,
                table="event_forward_extremities",
                keyvalues={"room_id": room_id},
            )
            txn.call_after(
                self.get_latest_event_ids_in_room.invalidate, (room_id,)
            )

        self._simple_insert_many_txn(
            txn,
            table="event_forward_extremities",
            values=[
                {
                    "event_id": ev_id,
                    "room_id": room_id,
                }
                for room_id, new_extrem in new_forward_extremities.iteritems()
                for ev_id in new_extrem
            ],
        )
        # We now insert into stream_ordering_to_exterm a mapping from room_id,
        # new stream_ordering to new forward extremeties in the room.
        # This allows us to later efficiently look up the forward extremeties
        # for a room before a given stream_ordering
        self._simple_insert_many_txn(
            txn,
            table="stream_ordering_to_exterm",
            values=[
                {
                    "room_id": room_id,
                    "event_id": event_id,
                    "stream_ordering": max_stream_order,
                }
                for room_id, new_extrem in new_forward_extremities.iteritems()
                for event_id in new_extrem
            ]
        )

    @classmethod
    def _filter_events_and_contexts_for_duplicates(cls, events_and_contexts):
        """Ensure that we don't have the same event twice.

        Pick the earliest non-outlier if there is one, else the earliest one.

        Args:
            events_and_contexts (list[(EventBase, EventContext)]):
        Returns:
            list[(EventBase, EventContext)]: filtered list
        """
        new_events_and_contexts = OrderedDict()
        for event, context in events_and_contexts:
            prev_event_context = new_events_and_contexts.get(event.event_id)
            if prev_event_context:
                if not event.internal_metadata.is_outlier():
                    if prev_event_context[0].internal_metadata.is_outlier():
                        # To ensure correct ordering we pop, as OrderedDict is
                        # ordered by first insertion.
                        new_events_and_contexts.pop(event.event_id, None)
                        new_events_and_contexts[event.event_id] = (event, context)
            else:
                new_events_and_contexts[event.event_id] = (event, context)
        return new_events_and_contexts.values()

    def _update_room_depths_txn(self, txn, events_and_contexts, backfilled):
        """Update min_depth for each room

        Args:
            txn (twisted.enterprise.adbapi.Connection): db connection
            events_and_contexts (list[(EventBase, EventContext)]): events
                we are persisting
            backfilled (bool): True if the events were backfilled
        """
        depth_updates = {}
        for event, context in events_and_contexts:
            # Remove the any existing cache entries for the event_ids
            txn.call_after(self._invalidate_get_event_cache, event.event_id)
            if not backfilled:
                txn.call_after(
                    self._events_stream_cache.entity_has_changed,
                    event.room_id, event.internal_metadata.stream_ordering,
                )

            if not event.internal_metadata.is_outlier() and not context.rejected:
                depth_updates[event.room_id] = max(
                    event.depth, depth_updates.get(event.room_id, event.depth)
                )

        for room_id, depth in depth_updates.iteritems():
            self._update_min_depth_for_room_txn(txn, room_id, depth)

    def _update_outliers_txn(self, txn, events_and_contexts):
        """Update any outliers with new event info.

        This turns outliers into ex-outliers (unless the new event was
        rejected).

        Args:
            txn (twisted.enterprise.adbapi.Connection): db connection
            events_and_contexts (list[(EventBase, EventContext)]): events
                we are persisting

        Returns:
            list[(EventBase, EventContext)] new list, without events which
            are already in the events table.
        """
        txn.execute(
            "SELECT event_id, outlier FROM events WHERE event_id in (%s)" % (
                ",".join(["?"] * len(events_and_contexts)),
            ),
            [event.event_id for event, _ in events_and_contexts]
        )

        have_persisted = {
            event_id: outlier
            for event_id, outlier in txn
        }

        to_remove = set()
        for event, context in events_and_contexts:
            if event.event_id not in have_persisted:
                continue

            to_remove.add(event)

            if context.rejected:
                # If the event is rejected then we don't care if the event
                # was an outlier or not.
                continue

            outlier_persisted = have_persisted[event.event_id]
            if not event.internal_metadata.is_outlier() and outlier_persisted:
                # We received a copy of an event that we had already stored as
                # an outlier in the database. We now have some state at that
                # so we need to update the state_groups table with that state.

                # insert into the state_group, state_groups_state and
                # event_to_state_groups tables.
                try:
                    self._store_mult_state_groups_txn(txn, ((event, context),))
                except Exception:
                    logger.exception("")
                    raise

                metadata_json = encode_json(
                    event.internal_metadata.get_dict()
                ).decode("UTF-8")

                sql = (
                    "UPDATE event_json SET internal_metadata = ?"
                    " WHERE event_id = ?"
                )
                txn.execute(
                    sql,
                    (metadata_json, event.event_id,)
                )

                # Add an entry to the ex_outlier_stream table to replicate the
                # change in outlier status to our workers.
                stream_order = event.internal_metadata.stream_ordering
                state_group_id = context.state_group
                self._simple_insert_txn(
                    txn,
                    table="ex_outlier_stream",
                    values={
                        "event_stream_ordering": stream_order,
                        "event_id": event.event_id,
                        "state_group": state_group_id,
                    }
                )

                sql = (
                    "UPDATE events SET outlier = ?"
                    " WHERE event_id = ?"
                )
                txn.execute(
                    sql,
                    (False, event.event_id,)
                )

                # Update the event_backward_extremities table now that this
                # event isn't an outlier any more.
                self._update_backward_extremeties(txn, [event])

        return [
            ec for ec in events_and_contexts if ec[0] not in to_remove
        ]

    @classmethod
    def _delete_existing_rows_txn(cls, txn, events_and_contexts):
        if not events_and_contexts:
            # nothing to do here
            return

        logger.info("Deleting existing")

        for table in (
                "events",
                "event_auth",
                "event_json",
                "event_content_hashes",
                "event_destinations",
                "event_edge_hashes",
                "event_edges",
                "event_forward_extremities",
                "event_push_actions",
                "event_reference_hashes",
                "event_search",
                "event_signatures",
                "event_to_state_groups",
                "guest_access",
                "history_visibility",
                "local_invites",
                "room_names",
                "state_events",
                "rejections",
                "redactions",
                "room_memberships",
                "topics"
        ):
            txn.executemany(
                "DELETE FROM %s WHERE event_id = ?" % (table,),
                [(ev.event_id,) for ev, _ in events_and_contexts]
            )

    def _store_event_txn(self, txn, events_and_contexts):
        """Insert new events into the event and event_json tables

        Args:
            txn (twisted.enterprise.adbapi.Connection): db connection
            events_and_contexts (list[(EventBase, EventContext)]): events
                we are persisting
        """

        if not events_and_contexts:
            # nothing to do here
            return

        def event_dict(event):
            d = event.get_dict()
            d.pop("redacted", None)
            d.pop("redacted_because", None)
            return d

        self._simple_insert_many_txn(
            txn,
            table="event_json",
            values=[
                {
                    "event_id": event.event_id,
                    "room_id": event.room_id,
                    "internal_metadata": encode_json(
                        event.internal_metadata.get_dict()
                    ).decode("UTF-8"),
                    "json": encode_json(event_dict(event)).decode("UTF-8"),
                }
                for event, _ in events_and_contexts
            ],
        )

        self._simple_insert_many_txn(
            txn,
            table="events",
            values=[
                {
                    "stream_ordering": event.internal_metadata.stream_ordering,
                    "topological_ordering": event.depth,
                    "depth": event.depth,
                    "event_id": event.event_id,
                    "room_id": event.room_id,
                    "type": event.type,
                    "processed": True,
                    "outlier": event.internal_metadata.is_outlier(),
                    "content": encode_json(event.content).decode("UTF-8"),
                    "origin_server_ts": int(event.origin_server_ts),
                    "received_ts": self._clock.time_msec(),
                    "sender": event.sender,
                    "contains_url": (
                        "url" in event.content
                        and isinstance(event.content["url"], basestring)
                    ),
                }
                for event, _ in events_and_contexts
            ],
        )

    def _store_rejected_events_txn(self, txn, events_and_contexts):
        """Add rows to the 'rejections' table for received events which were
        rejected

        Args:
            txn (twisted.enterprise.adbapi.Connection): db connection
            events_and_contexts (list[(EventBase, EventContext)]): events
                we are persisting

        Returns:
            list[(EventBase, EventContext)] new list, without the rejected
                events.
        """
        # Remove the rejected events from the list now that we've added them
        # to the events table and the events_json table.
        to_remove = set()
        for event, context in events_and_contexts:
            if context.rejected:
                # Insert the event_id into the rejections table
                self._store_rejections_txn(
                    txn, event.event_id, context.rejected
                )
                to_remove.add(event)

        return [
            ec for ec in events_and_contexts if ec[0] not in to_remove
        ]

    def _update_metadata_tables_txn(self, txn, events_and_contexts, backfilled):
        """Update all the miscellaneous tables for new events

        Args:
            txn (twisted.enterprise.adbapi.Connection): db connection
            events_and_contexts (list[(EventBase, EventContext)]): events
                we are persisting
            backfilled (bool): True if the events were backfilled
        """

        if not events_and_contexts:
            # nothing to do here
            return

        for event, context in events_and_contexts:
            # Insert all the push actions into the event_push_actions table.
            if context.push_actions:
                self._set_push_actions_for_event_and_users_txn(
                    txn, event, context.push_actions
                )

            if event.type == EventTypes.Redaction and event.redacts is not None:
                # Remove the entries in the event_push_actions table for the
                # redacted event.
                self._remove_push_actions_for_event_id_txn(
                    txn, event.room_id, event.redacts
                )

        self._simple_insert_many_txn(
            txn,
            table="event_auth",
            values=[
                {
                    "event_id": event.event_id,
                    "room_id": event.room_id,
                    "auth_id": auth_id,
                }
                for event, _ in events_and_contexts
                for auth_id, _ in event.auth_events
            ],
        )

        # Update the event_forward_extremities, event_backward_extremities and
        # event_edges tables.
        self._handle_mult_prev_events(
            txn,
            events=[event for event, _ in events_and_contexts],
        )

        for event, _ in events_and_contexts:
            if event.type == EventTypes.Name:
                # Insert into the room_names and event_search tables.
                self._store_room_name_txn(txn, event)
            elif event.type == EventTypes.Topic:
                # Insert into the topics table and event_search table.
                self._store_room_topic_txn(txn, event)
            elif event.type == EventTypes.Message:
                # Insert into the event_search table.
                self._store_room_message_txn(txn, event)
            elif event.type == EventTypes.Redaction:
                # Insert into the redactions table.
                self._store_redaction(txn, event)
            elif event.type == EventTypes.RoomHistoryVisibility:
                # Insert into the event_search table.
                self._store_history_visibility_txn(txn, event)
            elif event.type == EventTypes.GuestAccess:
                # Insert into the event_search table.
                self._store_guest_access_txn(txn, event)

        # Insert into the room_memberships table.
        self._store_room_members_txn(
            txn,
            [
                event
                for event, _ in events_and_contexts
                if event.type == EventTypes.Member
            ],
            backfilled=backfilled,
        )

        # Insert event_reference_hashes table.
        self._store_event_reference_hashes_txn(
            txn, [event for event, _ in events_and_contexts]
        )

        state_events_and_contexts = [
            ec for ec in events_and_contexts if ec[0].is_state()
        ]

        state_values = []
        for event, context in state_events_and_contexts:
            vals = {
                "event_id": event.event_id,
                "room_id": event.room_id,
                "type": event.type,
                "state_key": event.state_key,
            }

            # TODO: How does this work with backfilling?
            if hasattr(event, "replaces_state"):
                vals["prev_state"] = event.replaces_state

            state_values.append(vals)

        self._simple_insert_many_txn(
            txn,
            table="state_events",
            values=state_values,
        )

        self._simple_insert_many_txn(
            txn,
            table="event_edges",
            values=[
                {
                    "event_id": event.event_id,
                    "prev_event_id": prev_id,
                    "room_id": event.room_id,
                    "is_state": True,
                }
                for event, _ in state_events_and_contexts
                for prev_id, _ in event.prev_state
            ],
        )

        # Prefill the event cache
        self._add_to_cache(txn, events_and_contexts)

    def _add_to_cache(self, txn, events_and_contexts):
        to_prefill = []

        rows = []
        N = 200
        for i in range(0, len(events_and_contexts), N):
            ev_map = {
                e[0].event_id: e[0]
                for e in events_and_contexts[i:i + N]
            }
            if not ev_map:
                break

            sql = (
                "SELECT "
                " e.event_id as event_id, "
                " r.redacts as redacts,"
                " rej.event_id as rejects "
                " FROM events as e"
                " LEFT JOIN rejections as rej USING (event_id)"
                " LEFT JOIN redactions as r ON e.event_id = r.redacts"
                " WHERE e.event_id IN (%s)"
            ) % (",".join(["?"] * len(ev_map)),)

            txn.execute(sql, ev_map.keys())
            rows = self.cursor_to_dict(txn)
            for row in rows:
                event = ev_map[row["event_id"]]
                if not row["rejects"] and not row["redacts"]:
                    to_prefill.append(_EventCacheEntry(
                        event=event,
                        redacted_event=None,
                    ))

        def prefill():
            for cache_entry in to_prefill:
                self._get_event_cache.prefill((cache_entry[0].event_id,), cache_entry)
        txn.call_after(prefill)

    def _store_redaction(self, txn, event):
        # invalidate the cache for the redacted event
        txn.call_after(self._invalidate_get_event_cache, event.redacts)
        txn.execute(
            "INSERT INTO redactions (event_id, redacts) VALUES (?,?)",
            (event.event_id, event.redacts)
        )

    @defer.inlineCallbacks
    def have_events_in_timeline(self, event_ids):
        """Given a list of event ids, check if we have already processed and
        stored them as non outliers.
        """
        rows = yield self._simple_select_many_batch(
            table="events",
            retcols=("event_id",),
            column="event_id",
            iterable=list(event_ids),
            keyvalues={"outlier": False},
            desc="have_events_in_timeline",
        )

        defer.returnValue(set(r["event_id"] for r in rows))

    def have_events(self, event_ids):
        """Given a list of event ids, check if we have already processed them.

        Returns:
            dict: Has an entry for each event id we already have seen. Maps to
            the rejected reason string if we rejected the event, else maps to
            None.
        """
        if not event_ids:
            return defer.succeed({})

        def f(txn):
            sql = (
                "SELECT e.event_id, reason FROM events as e "
                "LEFT JOIN rejections as r ON e.event_id = r.event_id "
                "WHERE e.event_id = ?"
            )

            res = {}
            for event_id in event_ids:
                txn.execute(sql, (event_id,))
                row = txn.fetchone()
                if row:
                    _, rejected = row
                    res[event_id] = rejected

            return res

        return self.runInteraction(
            "have_events", f,
        )

    @defer.inlineCallbacks
    def _get_events(self, event_ids, check_redacted=True,
                    get_prev_content=False, allow_rejected=False):
        if not event_ids:
            defer.returnValue([])

        event_id_list = event_ids
        event_ids = set(event_ids)

        event_entry_map = self._get_events_from_cache(
            event_ids,
            allow_rejected=allow_rejected,
        )

        missing_events_ids = [e for e in event_ids if e not in event_entry_map]

        if missing_events_ids:
            missing_events = yield self._enqueue_events(
                missing_events_ids,
                check_redacted=check_redacted,
                allow_rejected=allow_rejected,
            )

            event_entry_map.update(missing_events)

        events = []
        for event_id in event_id_list:
            entry = event_entry_map.get(event_id, None)
            if not entry:
                continue

            if allow_rejected or not entry.event.rejected_reason:
                if check_redacted and entry.redacted_event:
                    event = entry.redacted_event
                else:
                    event = entry.event

                events.append(event)

                if get_prev_content:
                    if "replaces_state" in event.unsigned:
                        prev = yield self.get_event(
                            event.unsigned["replaces_state"],
                            get_prev_content=False,
                            allow_none=True,
                        )
                        if prev:
                            event.unsigned = dict(event.unsigned)
                            event.unsigned["prev_content"] = prev.content
                            event.unsigned["prev_sender"] = prev.sender

        defer.returnValue(events)

    def _invalidate_get_event_cache(self, event_id):
            self._get_event_cache.invalidate((event_id,))

    def _get_events_from_cache(self, events, allow_rejected):
        event_map = {}

        for event_id in events:
            ret = self._get_event_cache.get((event_id,), None)
            if not ret:
                continue

            if allow_rejected or not ret.event.rejected_reason:
                event_map[event_id] = ret
            else:
                event_map[event_id] = None

        return event_map

    def _do_fetch(self, conn):
        """Takes a database connection and waits for requests for events from
        the _event_fetch_list queue.
        """
        event_list = []
        i = 0
        while True:
            try:
                with self._event_fetch_lock:
                    event_list = self._event_fetch_list
                    self._event_fetch_list = []

                    if not event_list:
                        single_threaded = self.database_engine.single_threaded
                        if single_threaded or i > EVENT_QUEUE_ITERATIONS:
                            self._event_fetch_ongoing -= 1
                            return
                        else:
                            self._event_fetch_lock.wait(EVENT_QUEUE_TIMEOUT_S)
                            i += 1
                            continue
                    i = 0

                event_id_lists = zip(*event_list)[0]
                event_ids = [
                    item for sublist in event_id_lists for item in sublist
                ]

                rows = self._new_transaction(
                    conn, "do_fetch", [], None, self._fetch_event_rows, event_ids
                )

                row_dict = {
                    r["event_id"]: r
                    for r in rows
                }

                # We only want to resolve deferreds from the main thread
                def fire(lst, res):
                    for ids, d in lst:
                        if not d.called:
                            try:
                                with PreserveLoggingContext():
                                    d.callback([
                                        res[i]
                                        for i in ids
                                        if i in res
                                    ])
                            except:
                                logger.exception("Failed to callback")
                with PreserveLoggingContext():
                    reactor.callFromThread(fire, event_list, row_dict)
            except Exception as e:
                logger.exception("do_fetch")

                # We only want to resolve deferreds from the main thread
                def fire(evs):
                    for _, d in evs:
                        if not d.called:
                            with PreserveLoggingContext():
                                d.errback(e)

                if event_list:
                    with PreserveLoggingContext():
                        reactor.callFromThread(fire, event_list)

    @defer.inlineCallbacks
    def _enqueue_events(self, events, check_redacted=True, allow_rejected=False):
        """Fetches events from the database using the _event_fetch_list. This
        allows batch and bulk fetching of events - it allows us to fetch events
        without having to create a new transaction for each request for events.
        """
        if not events:
            defer.returnValue({})

        events_d = defer.Deferred()
        with self._event_fetch_lock:
            self._event_fetch_list.append(
                (events, events_d)
            )

            self._event_fetch_lock.notify()

            if self._event_fetch_ongoing < EVENT_QUEUE_THREADS:
                self._event_fetch_ongoing += 1
                should_start = True
            else:
                should_start = False

        if should_start:
            with PreserveLoggingContext():
                self.runWithConnection(
                    self._do_fetch
                )

        logger.debug("Loading %d events", len(events))
        with PreserveLoggingContext():
            rows = yield events_d
        logger.debug("Loaded %d events (%d rows)", len(events), len(rows))

        if not allow_rejected:
            rows[:] = [r for r in rows if not r["rejects"]]

        res = yield preserve_context_over_deferred(defer.gatherResults(
            [
                preserve_fn(self._get_event_from_row)(
                    row["internal_metadata"], row["json"], row["redacts"],
                    rejected_reason=row["rejects"],
                )
                for row in rows
            ],
            consumeErrors=True
        ))

        defer.returnValue({
            e.event.event_id: e
            for e in res if e
        })

    def _fetch_event_rows(self, txn, events):
        rows = []
        N = 200
        for i in range(1 + len(events) / N):
            evs = events[i * N:(i + 1) * N]
            if not evs:
                break

            sql = (
                "SELECT "
                " e.event_id as event_id, "
                " e.internal_metadata,"
                " e.json,"
                " r.redacts as redacts,"
                " rej.event_id as rejects "
                " FROM event_json as e"
                " LEFT JOIN rejections as rej USING (event_id)"
                " LEFT JOIN redactions as r ON e.event_id = r.redacts"
                " WHERE e.event_id IN (%s)"
            ) % (",".join(["?"] * len(evs)),)

            txn.execute(sql, evs)
            rows.extend(self.cursor_to_dict(txn))

        return rows

    @defer.inlineCallbacks
    def _get_event_from_row(self, internal_metadata, js, redacted,
                            rejected_reason=None):
        with Measure(self._clock, "_get_event_from_row"):
            d = json.loads(js)
            internal_metadata = json.loads(internal_metadata)

            if rejected_reason:
                rejected_reason = yield self._simple_select_one_onecol(
                    table="rejections",
                    keyvalues={"event_id": rejected_reason},
                    retcol="reason",
                    desc="_get_event_from_row_rejected_reason",
                )

            original_ev = FrozenEvent(
                d,
                internal_metadata_dict=internal_metadata,
                rejected_reason=rejected_reason,
            )

            redacted_event = None
            if redacted:
                redacted_event = prune_event(original_ev)

                redaction_id = yield self._simple_select_one_onecol(
                    table="redactions",
                    keyvalues={"redacts": redacted_event.event_id},
                    retcol="event_id",
                    desc="_get_event_from_row_redactions",
                )

                redacted_event.unsigned["redacted_by"] = redaction_id
                # Get the redaction event.

                because = yield self.get_event(
                    redaction_id,
                    check_redacted=False,
                    allow_none=True,
                )

                if because:
                    # It's fine to do add the event directly, since get_pdu_json
                    # will serialise this field correctly
                    redacted_event.unsigned["redacted_because"] = because

            cache_entry = _EventCacheEntry(
                event=original_ev,
                redacted_event=redacted_event,
            )

            self._get_event_cache.prefill((original_ev.event_id,), cache_entry)

        defer.returnValue(cache_entry)

    @defer.inlineCallbacks
    def count_daily_messages(self):
        """
        Returns an estimate of the number of messages sent in the last day.

        If it has been significantly less or more than one day since the last
        call to this function, it will return None.
        """
        def _count_messages(txn):
            now = self.hs.get_clock().time()

            txn.execute(
                "SELECT reported_stream_token, reported_time FROM stats_reporting"
            )
            last_reported = self.cursor_to_dict(txn)

            txn.execute(
                "SELECT stream_ordering"
                " FROM events"
                " ORDER BY stream_ordering DESC"
                " LIMIT 1"
            )
            now_reporting = self.cursor_to_dict(txn)
            if not now_reporting:
                logger.info("Calculating daily messages skipped; no now_reporting")
                return None
            now_reporting = now_reporting[0]["stream_ordering"]

            txn.execute("DELETE FROM stats_reporting")
            txn.execute(
                "INSERT INTO stats_reporting"
                " (reported_stream_token, reported_time)"
                " VALUES (?, ?)",
                (now_reporting, now,)
            )

            if not last_reported:
                logger.info("Calculating daily messages skipped; no last_reported")
                return None

            # Close enough to correct for our purposes.
            yesterday = (now - 24 * 60 * 60)
            since_yesterday_seconds = yesterday - last_reported[0]["reported_time"]
            any_since_yesterday = math.fabs(since_yesterday_seconds) > 60 * 60
            if any_since_yesterday:
                logger.info(
                    "Calculating daily messages skipped; since_yesterday_seconds: %d" %
                    (since_yesterday_seconds,)
                )
                return None

            txn.execute(
                "SELECT COUNT(*) as messages"
                " FROM events NATURAL JOIN event_json"
                " WHERE json like '%m.room.message%'"
                " AND stream_ordering > ?"
                " AND stream_ordering <= ?",
                (
                    last_reported[0]["reported_stream_token"],
                    now_reporting,
                )
            )
            rows = self.cursor_to_dict(txn)
            if not rows:
                logger.info("Calculating daily messages skipped; messages count missing")
                return None
            return rows[0]["messages"]

        ret = yield self.runInteraction("count_messages", _count_messages)
        defer.returnValue(ret)

    @defer.inlineCallbacks
    def _background_reindex_fields_sender(self, progress, batch_size):
        target_min_stream_id = progress["target_min_stream_id_inclusive"]
        max_stream_id = progress["max_stream_id_exclusive"]
        rows_inserted = progress.get("rows_inserted", 0)

        INSERT_CLUMP_SIZE = 1000

        def reindex_txn(txn):
            sql = (
                "SELECT stream_ordering, event_id, json FROM events"
                " INNER JOIN event_json USING (event_id)"
                " WHERE ? <= stream_ordering AND stream_ordering < ?"
                " ORDER BY stream_ordering DESC"
                " LIMIT ?"
            )

            txn.execute(sql, (target_min_stream_id, max_stream_id, batch_size))

            rows = txn.fetchall()
            if not rows:
                return 0

            min_stream_id = rows[-1][0]

            update_rows = []
            for row in rows:
                try:
                    event_id = row[1]
                    event_json = json.loads(row[2])
                    sender = event_json["sender"]
                    content = event_json["content"]

                    contains_url = "url" in content
                    if contains_url:
                        contains_url &= isinstance(content["url"], basestring)
                except (KeyError, AttributeError):
                    # If the event is missing a necessary field then
                    # skip over it.
                    continue

                update_rows.append((sender, contains_url, event_id))

            sql = (
                "UPDATE events SET sender = ?, contains_url = ? WHERE event_id = ?"
            )

            for index in range(0, len(update_rows), INSERT_CLUMP_SIZE):
                clump = update_rows[index:index + INSERT_CLUMP_SIZE]
                txn.executemany(sql, clump)

            progress = {
                "target_min_stream_id_inclusive": target_min_stream_id,
                "max_stream_id_exclusive": min_stream_id,
                "rows_inserted": rows_inserted + len(rows)
            }

            self._background_update_progress_txn(
                txn, self.EVENT_FIELDS_SENDER_URL_UPDATE_NAME, progress
            )

            return len(rows)

        result = yield self.runInteraction(
            self.EVENT_FIELDS_SENDER_URL_UPDATE_NAME, reindex_txn
        )

        if not result:
            yield self._end_background_update(self.EVENT_FIELDS_SENDER_URL_UPDATE_NAME)

        defer.returnValue(result)

    @defer.inlineCallbacks
    def _background_reindex_origin_server_ts(self, progress, batch_size):
        target_min_stream_id = progress["target_min_stream_id_inclusive"]
        max_stream_id = progress["max_stream_id_exclusive"]
        rows_inserted = progress.get("rows_inserted", 0)

        INSERT_CLUMP_SIZE = 1000

        def reindex_search_txn(txn):
            sql = (
                "SELECT stream_ordering, event_id FROM events"
                " WHERE ? <= stream_ordering AND stream_ordering < ?"
                " ORDER BY stream_ordering DESC"
                " LIMIT ?"
            )

            txn.execute(sql, (target_min_stream_id, max_stream_id, batch_size))

            rows = txn.fetchall()
            if not rows:
                return 0

            min_stream_id = rows[-1][0]
            event_ids = [row[1] for row in rows]

            rows_to_update = []

            chunks = [
                event_ids[i:i + 100]
                for i in xrange(0, len(event_ids), 100)
            ]
            for chunk in chunks:
                ev_rows = self._simple_select_many_txn(
                    txn,
                    table="event_json",
                    column="event_id",
                    iterable=chunk,
                    retcols=["event_id", "json"],
                    keyvalues={},
                )

                for row in ev_rows:
                    event_id = row["event_id"]
                    event_json = json.loads(row["json"])
                    try:
                        origin_server_ts = event_json["origin_server_ts"]
                    except (KeyError, AttributeError):
                        # If the event is missing a necessary field then
                        # skip over it.
                        continue

                    rows_to_update.append((origin_server_ts, event_id))

            sql = (
                "UPDATE events SET origin_server_ts = ? WHERE event_id = ?"
            )

            for index in range(0, len(rows_to_update), INSERT_CLUMP_SIZE):
                clump = rows_to_update[index:index + INSERT_CLUMP_SIZE]
                txn.executemany(sql, clump)

            progress = {
                "target_min_stream_id_inclusive": target_min_stream_id,
                "max_stream_id_exclusive": min_stream_id,
                "rows_inserted": rows_inserted + len(rows_to_update)
            }

            self._background_update_progress_txn(
                txn, self.EVENT_ORIGIN_SERVER_TS_NAME, progress
            )

            return len(rows_to_update)

        result = yield self.runInteraction(
            self.EVENT_ORIGIN_SERVER_TS_NAME, reindex_search_txn
        )

        if not result:
            yield self._end_background_update(self.EVENT_ORIGIN_SERVER_TS_NAME)

        defer.returnValue(result)

    def get_current_backfill_token(self):
        """The current minimum token that backfilled events have reached"""
        return -self._backfill_id_gen.get_current_token()

    def get_current_events_token(self):
        """The current maximum token that events have reached"""
        return self._stream_id_gen.get_current_token()

    def get_all_new_forward_event_rows(self, last_id, current_id, limit):
        if last_id == current_id:
            return defer.succeed([])

        def get_all_new_forward_event_rows(txn):
            sql = (
                "SELECT e.stream_ordering, e.event_id, e.room_id, e.type,"
                " state_key, redacts"
                " FROM events AS e"
                " LEFT JOIN redactions USING (event_id)"
                " LEFT JOIN state_events USING (event_id)"
                " WHERE ? < stream_ordering AND stream_ordering <= ?"
                " ORDER BY stream_ordering ASC"
                " LIMIT ?"
            )
            txn.execute(sql, (last_id, current_id, limit))
            new_event_updates = txn.fetchall()

            if len(new_event_updates) == limit:
                upper_bound = new_event_updates[-1][0]
            else:
                upper_bound = current_id

            sql = (
                "SELECT event_stream_ordering, e.event_id, e.room_id, e.type,"
                " state_key, redacts"
                " FROM events AS e"
                " INNER JOIN ex_outlier_stream USING (event_id)"
                " LEFT JOIN redactions USING (event_id)"
                " LEFT JOIN state_events USING (event_id)"
                " WHERE ? < event_stream_ordering"
                " AND event_stream_ordering <= ?"
                " ORDER BY event_stream_ordering DESC"
            )
            txn.execute(sql, (last_id, upper_bound))
            new_event_updates.extend(txn)

            return new_event_updates
        return self.runInteraction(
            "get_all_new_forward_event_rows", get_all_new_forward_event_rows
        )

    def get_all_new_backfill_event_rows(self, last_id, current_id, limit):
        if last_id == current_id:
            return defer.succeed([])

        def get_all_new_backfill_event_rows(txn):
            sql = (
                "SELECT -e.stream_ordering, e.event_id, e.room_id, e.type,"
                " state_key, redacts"
                " FROM events AS e"
                " LEFT JOIN redactions USING (event_id)"
                " LEFT JOIN state_events USING (event_id)"
                " WHERE ? > stream_ordering AND stream_ordering >= ?"
                " ORDER BY stream_ordering ASC"
                " LIMIT ?"
            )
            txn.execute(sql, (-last_id, -current_id, limit))
            new_event_updates = txn.fetchall()

            if len(new_event_updates) == limit:
                upper_bound = new_event_updates[-1][0]
            else:
                upper_bound = current_id

            sql = (
                "SELECT -event_stream_ordering, e.event_id, e.room_id, e.type,"
                " state_key, redacts"
                " FROM events AS e"
                " INNER JOIN ex_outlier_stream USING (event_id)"
                " LEFT JOIN redactions USING (event_id)"
                " LEFT JOIN state_events USING (event_id)"
                " WHERE ? > event_stream_ordering"
                " AND event_stream_ordering >= ?"
                " ORDER BY event_stream_ordering DESC"
            )
            txn.execute(sql, (-last_id, -upper_bound))
            new_event_updates.extend(txn.fetchall())

            return new_event_updates
        return self.runInteraction(
            "get_all_new_backfill_event_rows", get_all_new_backfill_event_rows
        )

    @cached(num_args=5, max_entries=10)
    def get_all_new_events(self, last_backfill_id, last_forward_id,
                           current_backfill_id, current_forward_id, limit):
        """Get all the new events that have arrived at the server either as
        new events or as backfilled events"""
        have_backfill_events = last_backfill_id != current_backfill_id
        have_forward_events = last_forward_id != current_forward_id

        if not have_backfill_events and not have_forward_events:
            return defer.succeed(AllNewEventsResult([], [], [], [], []))

        def get_all_new_events_txn(txn):
            sql = (
                "SELECT e.stream_ordering, e.event_id, e.room_id, e.type,"
                " state_key, redacts"
                " FROM events AS e"
                " LEFT JOIN redactions USING (event_id)"
                " LEFT JOIN state_events USING (event_id)"
                " WHERE ? < stream_ordering AND stream_ordering <= ?"
                " ORDER BY stream_ordering ASC"
                " LIMIT ?"
            )
            if have_forward_events:
                txn.execute(sql, (last_forward_id, current_forward_id, limit))
                new_forward_events = txn.fetchall()

                if len(new_forward_events) == limit:
                    upper_bound = new_forward_events[-1][0]
                else:
                    upper_bound = current_forward_id

                sql = (
                    "SELECT event_stream_ordering, event_id, state_group"
                    " FROM ex_outlier_stream"
                    " WHERE ? > event_stream_ordering"
                    " AND event_stream_ordering >= ?"
                    " ORDER BY event_stream_ordering DESC"
                )
                txn.execute(sql, (last_forward_id, upper_bound))
                forward_ex_outliers = txn.fetchall()
            else:
                new_forward_events = []
                forward_ex_outliers = []

            sql = (
                "SELECT -e.stream_ordering, e.event_id, e.room_id, e.type,"
                " state_key, redacts"
                " FROM events AS e"
                " LEFT JOIN redactions USING (event_id)"
                " LEFT JOIN state_events USING (event_id)"
                " WHERE ? > stream_ordering AND stream_ordering >= ?"
                " ORDER BY stream_ordering DESC"
                " LIMIT ?"
            )
            if have_backfill_events:
                txn.execute(sql, (-last_backfill_id, -current_backfill_id, limit))
                new_backfill_events = txn.fetchall()

                if len(new_backfill_events) == limit:
                    upper_bound = new_backfill_events[-1][0]
                else:
                    upper_bound = current_backfill_id

                sql = (
                    "SELECT -event_stream_ordering, event_id, state_group"
                    " FROM ex_outlier_stream"
                    " WHERE ? > event_stream_ordering"
                    " AND event_stream_ordering >= ?"
                    " ORDER BY event_stream_ordering DESC"
                )
                txn.execute(sql, (-last_backfill_id, -upper_bound))
                backward_ex_outliers = txn.fetchall()
            else:
                new_backfill_events = []
                backward_ex_outliers = []

            return AllNewEventsResult(
                new_forward_events, new_backfill_events,
                forward_ex_outliers, backward_ex_outliers,
            )
        return self.runInteraction("get_all_new_events", get_all_new_events_txn)

    def delete_old_state(self, room_id, topological_ordering):
        return self.runInteraction(
            "delete_old_state",
            self._delete_old_state_txn, room_id, topological_ordering
        )

    def _delete_old_state_txn(self, txn, room_id, topological_ordering):
        """Deletes old room state
        """

        # Tables that should be pruned:
        #     event_auth
        #     event_backward_extremities
        #     event_content_hashes
        #     event_destinations
        #     event_edge_hashes
        #     event_edges
        #     event_forward_extremities
        #     event_json
        #     event_push_actions
        #     event_reference_hashes
        #     event_search
        #     event_signatures
        #     event_to_state_groups
        #     events
        #     rejections
        #     room_depth
        #     state_groups
        #     state_groups_state

        # First ensure that we're not about to delete all the forward extremeties
        txn.execute(
            "SELECT e.event_id, e.depth FROM events as e "
            "INNER JOIN event_forward_extremities as f "
            "ON e.event_id = f.event_id "
            "AND e.room_id = f.room_id "
            "WHERE f.room_id = ?",
            (room_id,)
        )
        rows = txn.fetchall()
        max_depth = max(row[0] for row in rows)

        if max_depth <= topological_ordering:
            # We need to ensure we don't delete all the events from the datanase
            # otherwise we wouldn't be able to send any events (due to not
            # having any backwards extremeties)
            raise SynapseError(
                400, "topological_ordering is greater than forward extremeties"
            )

        txn.execute(
            "SELECT event_id, state_key FROM events"
            " LEFT JOIN state_events USING (room_id, event_id)"
            " WHERE room_id = ? AND topological_ordering < ?",
            (room_id, topological_ordering,)
        )
        event_rows = txn.fetchall()

        for event_id, state_key in event_rows:
            txn.call_after(self._get_state_group_for_event.invalidate, (event_id,))

        # We calculate the new entries for the backward extremeties by finding
        # all events that point to events that are to be purged
        txn.execute(
            "SELECT DISTINCT e.event_id FROM events as e"
            " INNER JOIN event_edges as ed ON e.event_id = ed.prev_event_id"
            " INNER JOIN events as e2 ON e2.event_id = ed.event_id"
            " WHERE e.room_id = ? AND e.topological_ordering < ?"
            " AND e2.topological_ordering >= ?",
            (room_id, topological_ordering, topological_ordering)
        )
        new_backwards_extrems = txn.fetchall()

        txn.execute(
            "DELETE FROM event_backward_extremities WHERE room_id = ?",
            (room_id,)
        )

        # Update backward extremeties
        txn.executemany(
            "INSERT INTO event_backward_extremities (room_id, event_id)"
            " VALUES (?, ?)",
            [
                (room_id, event_id) for event_id, in new_backwards_extrems
            ]
        )

        # Get all state groups that are only referenced by events that are
        # to be deleted.
        txn.execute(
            "SELECT state_group FROM event_to_state_groups"
            " INNER JOIN events USING (event_id)"
            " WHERE state_group IN ("
            "   SELECT DISTINCT state_group FROM events"
            "   INNER JOIN event_to_state_groups USING (event_id)"
            "   WHERE room_id = ? AND topological_ordering < ?"
            " )"
            " GROUP BY state_group HAVING MAX(topological_ordering) < ?",
            (room_id, topological_ordering, topological_ordering)
        )

        state_rows = txn.fetchall()
        state_groups_to_delete = [sg for sg, in state_rows]

        # Now we get all the state groups that rely on these state groups
        new_state_edges = []
        chunks = [
            state_groups_to_delete[i:i + 100]
            for i in xrange(0, len(state_groups_to_delete), 100)
        ]
        for chunk in chunks:
            rows = self._simple_select_many_txn(
                txn,
                table="state_group_edges",
                column="prev_state_group",
                iterable=chunk,
                retcols=["state_group"],
                keyvalues={},
            )
            new_state_edges.extend(row["state_group"] for row in rows)

        # Now we turn the state groups that reference to-be-deleted state groups
        # to non delta versions.
        for new_state_edge in new_state_edges:
            curr_state = self._get_state_groups_from_groups_txn(
                txn, [new_state_edge], types=None
            )
            curr_state = curr_state[new_state_edge]

            self._simple_delete_txn(
                txn,
                table="state_groups_state",
                keyvalues={
                    "state_group": new_state_edge,
                }
            )

            self._simple_delete_txn(
                txn,
                table="state_group_edges",
                keyvalues={
                    "state_group": new_state_edge,
                }
            )

            self._simple_insert_many_txn(
                txn,
                table="state_groups_state",
                values=[
                    {
                        "state_group": new_state_edge,
                        "room_id": room_id,
                        "type": key[0],
                        "state_key": key[1],
                        "event_id": state_id,
                    }
                    for key, state_id in curr_state.iteritems()
                ],
            )

        txn.executemany(
            "DELETE FROM state_groups_state WHERE state_group = ?",
            state_rows
        )
        txn.executemany(
            "DELETE FROM state_groups WHERE id = ?",
            state_rows
        )
        # Delete all non-state
        txn.executemany(
            "DELETE FROM event_to_state_groups WHERE event_id = ?",
            [(event_id,) for event_id, _ in event_rows]
        )

        txn.execute(
            "UPDATE room_depth SET min_depth = ? WHERE room_id = ?",
            (topological_ordering, room_id,)
        )

        # Delete all remote non-state events
        to_delete = [
            (event_id,) for event_id, state_key in event_rows
            if state_key is None and not self.hs.is_mine_id(event_id)
        ]
        for table in (
            "events",
            "event_json",
            "event_auth",
            "event_content_hashes",
            "event_destinations",
            "event_edge_hashes",
            "event_edges",
            "event_forward_extremities",
            "event_push_actions",
            "event_reference_hashes",
            "event_search",
            "event_signatures",
            "rejections",
        ):
            txn.executemany(
                "DELETE FROM %s WHERE event_id = ?" % (table,),
                to_delete
            )

        txn.executemany(
            "DELETE FROM events WHERE event_id = ?",
            to_delete
        )
        # Mark all state and own events as outliers
        txn.executemany(
            "UPDATE events SET outlier = ?"
            " WHERE event_id = ?",
            [
                (True, event_id,) for event_id, state_key in event_rows
                if state_key is not None or self.hs.is_mine_id(event_id)
            ]
        )

    @defer.inlineCallbacks
    def is_event_after(self, event_id1, event_id2):
        """Returns True if event_id1 is after event_id2 in the stream
        """
        to_1, so_1 = yield self._get_event_ordering(event_id1)
        to_2, so_2 = yield self._get_event_ordering(event_id2)
        defer.returnValue((to_1, so_1) > (to_2, so_2))

    @defer.inlineCallbacks
    def _get_event_ordering(self, event_id):
        res = yield self._simple_select_one(
            table="events",
            retcols=["topological_ordering", "stream_ordering"],
            keyvalues={"event_id": event_id},
            allow_none=True
        )

        if not res:
            raise SynapseError(404, "Could not find event %s" % (event_id,))

        defer.returnValue((int(res["topological_ordering"]), int(res["stream_ordering"])))


AllNewEventsResult = namedtuple("AllNewEventsResult", [
    "new_forward_events", "new_backfill_events",
    "forward_ex_outliers", "backward_ex_outliers",
])<|MERGE_RESOLUTION|>--- conflicted
+++ resolved
@@ -374,12 +374,12 @@
                     new_forward_extremeties=new_forward_extremeties,
                 )
                 persist_event_counter.inc_by(len(chunk))
-<<<<<<< HEAD
+
                 for room_id, (_, _, new_state) in current_state_for_room.iteritems():
                     self.get_current_state_ids.prefill(
                         (room_id, ), new_state
                     )
-=======
+
                 for event, context in chunk:
                     if context.app_service:
                         origin_type = "local"
@@ -392,7 +392,6 @@
                         origin_entity = get_domain_from_id(event.sender)
 
                     event_counter.inc(event.type, origin_type, origin_entity)
->>>>>>> e4c15fcb
 
     @defer.inlineCallbacks
     def _calculate_new_extremeties(self, room_id, event_contexts, latest_event_ids):
