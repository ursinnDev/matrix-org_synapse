# -*- coding: utf-8 -*-
# Copyright 2019 New Vector Ltd
#
# Licensed under the Apache License, Version 2.0 (the "License");
# you may not use this file except in compliance with the License.
# You may obtain a copy of the License at
#
#     http://www.apache.org/licenses/LICENSE-2.0
#
# Unless required by applicable law or agreed to in writing, software
# distributed under the License is distributed on an "AS IS" BASIS,
# WITHOUT WARRANTIES OR CONDITIONS OF ANY KIND, either express or implied.
# See the License for the specific language governing permissions and
# limitations under the License.

from typing import Dict

import attr


class EventFormatVersions:
    """This is an internal enum for tracking the version of the event format,
    independently from the room version.
    """

    V1 = 1  # $id:server event id format
    V2 = 2  # MSC1659-style $hash event id format: introduced for room v3
    V3 = 3  # MSC1884-style $hash format: introduced for room v4


KNOWN_EVENT_FORMAT_VERSIONS = {
    EventFormatVersions.V1,
    EventFormatVersions.V2,
    EventFormatVersions.V3,
}


class StateResolutionVersions:
    """Enum to identify the state resolution algorithms"""

    V1 = 1  # room v1 state res
    V2 = 2  # MSC1442 state res: room v2 and later


class RoomDisposition:
    STABLE = "stable"
    UNSTABLE = "unstable"


@attr.s(slots=True, frozen=True)
class RoomVersion:
    """An object which describes the unique attributes of a room version."""

    identifier = attr.ib(type=str)  # the identifier for this version
    disposition = attr.ib(type=str)  # one of the RoomDispositions
    event_format = attr.ib(type=int)  # one of the EventFormatVersions
    state_res = attr.ib(type=int)  # one of the StateResolutionVersions
    enforce_key_validity = attr.ib(type=bool)

<<<<<<< HEAD
    # Before MSC2432, m.room.aliases had special auth rules and redaction rules
=======
    # Before MSC2261/MSC2432, m.room.aliases had special auth rules and redaction rules
>>>>>>> 438a8594
    special_case_aliases_auth = attr.ib(type=bool)
    # Strictly enforce canonicaljson, do not allow:
    # * Integers outside the range of [-2 ^ 53 + 1, 2 ^ 53 - 1]
    # * Floats
    # * NaN, Infinity, -Infinity
    strict_canonicaljson = attr.ib(type=bool)
    # MSC2209: Check 'notifications' key while verifying
    # m.room.power_levels auth rules.
    limit_notifications_power_levels = attr.ib(type=bool)
    # MSC2174/MSC2176: Apply updated redaction rules algorithm.
    msc2176_redaction_rules = attr.ib(type=bool)
<<<<<<< HEAD
    # MSC2174/MSC2176: Apply updated redaction rules algorithm.
    msc2176_redaction_rules = attr.ib(type=bool)
    # MSC2403: Allows join_rules to be set to 'knock', changes auth rules to allow sending
    # m.room.membership event with membership 'knock'.
    allow_knocking = attr.ib(type=bool)
=======
    # MSC3083: Support the 'restricted' join_rule.
    msc3083_join_rules = attr.ib(type=bool)
>>>>>>> 438a8594


class RoomVersions:
    V1 = RoomVersion(
        "1",
        RoomDisposition.STABLE,
        EventFormatVersions.V1,
        StateResolutionVersions.V1,
        enforce_key_validity=False,
        special_case_aliases_auth=True,
        strict_canonicaljson=False,
        limit_notifications_power_levels=False,
        msc2176_redaction_rules=False,
<<<<<<< HEAD
        allow_knocking=False,
=======
        msc3083_join_rules=False,
>>>>>>> 438a8594
    )
    V2 = RoomVersion(
        "2",
        RoomDisposition.STABLE,
        EventFormatVersions.V1,
        StateResolutionVersions.V2,
        enforce_key_validity=False,
        special_case_aliases_auth=True,
        strict_canonicaljson=False,
        limit_notifications_power_levels=False,
        msc2176_redaction_rules=False,
<<<<<<< HEAD
        allow_knocking=False,
=======
        msc3083_join_rules=False,
>>>>>>> 438a8594
    )
    V3 = RoomVersion(
        "3",
        RoomDisposition.STABLE,
        EventFormatVersions.V2,
        StateResolutionVersions.V2,
        enforce_key_validity=False,
        special_case_aliases_auth=True,
        strict_canonicaljson=False,
        limit_notifications_power_levels=False,
        msc2176_redaction_rules=False,
<<<<<<< HEAD
        allow_knocking=False,
=======
        msc3083_join_rules=False,
>>>>>>> 438a8594
    )
    V4 = RoomVersion(
        "4",
        RoomDisposition.STABLE,
        EventFormatVersions.V3,
        StateResolutionVersions.V2,
        enforce_key_validity=False,
        special_case_aliases_auth=True,
        strict_canonicaljson=False,
        limit_notifications_power_levels=False,
        msc2176_redaction_rules=False,
<<<<<<< HEAD
        allow_knocking=False,
=======
        msc3083_join_rules=False,
>>>>>>> 438a8594
    )
    V5 = RoomVersion(
        "5",
        RoomDisposition.STABLE,
        EventFormatVersions.V3,
        StateResolutionVersions.V2,
        enforce_key_validity=True,
        special_case_aliases_auth=True,
        strict_canonicaljson=False,
        limit_notifications_power_levels=False,
        msc2176_redaction_rules=False,
<<<<<<< HEAD
        allow_knocking=False,
=======
        msc3083_join_rules=False,
>>>>>>> 438a8594
    )
    V6 = RoomVersion(
        "6",
        RoomDisposition.STABLE,
        EventFormatVersions.V3,
        StateResolutionVersions.V2,
        enforce_key_validity=True,
        special_case_aliases_auth=False,
        strict_canonicaljson=True,
        limit_notifications_power_levels=True,
        msc2176_redaction_rules=False,
<<<<<<< HEAD
        allow_knocking=False,
    )
    V7 = RoomVersion(
        "7",
        RoomDisposition.UNSTABLE,
        EventFormatVersions.V3,
        StateResolutionVersions.V2,
        enforce_key_validity=True,
        special_case_aliases_auth=False,
        strict_canonicaljson=True,
        limit_notifications_power_levels=True,
        msc2176_redaction_rules=False,
        allow_knocking=True,
=======
        msc3083_join_rules=False,
>>>>>>> 438a8594
    )
    MSC2176 = RoomVersion(
        "org.matrix.msc2176",
        RoomDisposition.UNSTABLE,
        EventFormatVersions.V3,
        StateResolutionVersions.V2,
        enforce_key_validity=True,
        special_case_aliases_auth=False,
        strict_canonicaljson=True,
        limit_notifications_power_levels=True,
        msc2176_redaction_rules=True,
<<<<<<< HEAD
        allow_knocking=False,
=======
        msc3083_join_rules=False,
    )
    MSC3083 = RoomVersion(
        "org.matrix.msc3083",
        RoomDisposition.UNSTABLE,
        EventFormatVersions.V3,
        StateResolutionVersions.V2,
        enforce_key_validity=True,
        special_case_aliases_auth=False,
        strict_canonicaljson=True,
        limit_notifications_power_levels=True,
        msc2176_redaction_rules=False,
        msc3083_join_rules=True,
>>>>>>> 438a8594
    )


KNOWN_ROOM_VERSIONS = {
    v.identifier: v
    for v in (
        RoomVersions.V1,
        RoomVersions.V2,
        RoomVersions.V3,
        RoomVersions.V4,
        RoomVersions.V5,
        RoomVersions.V6,
        RoomVersions.V7,
        RoomVersions.MSC2176,
    )
    # Note that we do not include MSC3083 here unless it is enabled in the config.
}  # type: Dict[str, RoomVersion]<|MERGE_RESOLUTION|>--- conflicted
+++ resolved
@@ -57,11 +57,7 @@
     state_res = attr.ib(type=int)  # one of the StateResolutionVersions
     enforce_key_validity = attr.ib(type=bool)
 
-<<<<<<< HEAD
-    # Before MSC2432, m.room.aliases had special auth rules and redaction rules
-=======
     # Before MSC2261/MSC2432, m.room.aliases had special auth rules and redaction rules
->>>>>>> 438a8594
     special_case_aliases_auth = attr.ib(type=bool)
     # Strictly enforce canonicaljson, do not allow:
     # * Integers outside the range of [-2 ^ 53 + 1, 2 ^ 53 - 1]
@@ -73,16 +69,11 @@
     limit_notifications_power_levels = attr.ib(type=bool)
     # MSC2174/MSC2176: Apply updated redaction rules algorithm.
     msc2176_redaction_rules = attr.ib(type=bool)
-<<<<<<< HEAD
-    # MSC2174/MSC2176: Apply updated redaction rules algorithm.
-    msc2176_redaction_rules = attr.ib(type=bool)
+    # MSC3083: Support the 'restricted' join_rule.
+    msc3083_join_rules = attr.ib(type=bool)
     # MSC2403: Allows join_rules to be set to 'knock', changes auth rules to allow sending
     # m.room.membership event with membership 'knock'.
     allow_knocking = attr.ib(type=bool)
-=======
-    # MSC3083: Support the 'restricted' join_rule.
-    msc3083_join_rules = attr.ib(type=bool)
->>>>>>> 438a8594
 
 
 class RoomVersions:
@@ -96,11 +87,8 @@
         strict_canonicaljson=False,
         limit_notifications_power_levels=False,
         msc2176_redaction_rules=False,
-<<<<<<< HEAD
-        allow_knocking=False,
-=======
-        msc3083_join_rules=False,
->>>>>>> 438a8594
+        allow_knocking=False,
+        msc3083_join_rules=False,
     )
     V2 = RoomVersion(
         "2",
@@ -112,11 +100,8 @@
         strict_canonicaljson=False,
         limit_notifications_power_levels=False,
         msc2176_redaction_rules=False,
-<<<<<<< HEAD
-        allow_knocking=False,
-=======
-        msc3083_join_rules=False,
->>>>>>> 438a8594
+        allow_knocking=False,
+        msc3083_join_rules=False,
     )
     V3 = RoomVersion(
         "3",
@@ -128,11 +113,8 @@
         strict_canonicaljson=False,
         limit_notifications_power_levels=False,
         msc2176_redaction_rules=False,
-<<<<<<< HEAD
-        allow_knocking=False,
-=======
-        msc3083_join_rules=False,
->>>>>>> 438a8594
+        allow_knocking=False,
+        msc3083_join_rules=False,
     )
     V4 = RoomVersion(
         "4",
@@ -144,11 +126,8 @@
         strict_canonicaljson=False,
         limit_notifications_power_levels=False,
         msc2176_redaction_rules=False,
-<<<<<<< HEAD
-        allow_knocking=False,
-=======
-        msc3083_join_rules=False,
->>>>>>> 438a8594
+        allow_knocking=False,
+        msc3083_join_rules=False,
     )
     V5 = RoomVersion(
         "5",
@@ -160,11 +139,8 @@
         strict_canonicaljson=False,
         limit_notifications_power_levels=False,
         msc2176_redaction_rules=False,
-<<<<<<< HEAD
-        allow_knocking=False,
-=======
-        msc3083_join_rules=False,
->>>>>>> 438a8594
+        allow_knocking=False,
+        msc3083_join_rules=False,
     )
     V6 = RoomVersion(
         "6",
@@ -176,8 +152,8 @@
         strict_canonicaljson=True,
         limit_notifications_power_levels=True,
         msc2176_redaction_rules=False,
-<<<<<<< HEAD
-        allow_knocking=False,
+        allow_knocking=False,
+        msc3083_join_rules=False,
     )
     V7 = RoomVersion(
         "7",
@@ -190,9 +166,7 @@
         limit_notifications_power_levels=True,
         msc2176_redaction_rules=False,
         allow_knocking=True,
-=======
-        msc3083_join_rules=False,
->>>>>>> 438a8594
+        msc3083_join_rules=False,
     )
     MSC2176 = RoomVersion(
         "org.matrix.msc2176",
@@ -204,9 +178,6 @@
         strict_canonicaljson=True,
         limit_notifications_power_levels=True,
         msc2176_redaction_rules=True,
-<<<<<<< HEAD
-        allow_knocking=False,
-=======
         msc3083_join_rules=False,
     )
     MSC3083 = RoomVersion(
@@ -220,7 +191,7 @@
         limit_notifications_power_levels=True,
         msc2176_redaction_rules=False,
         msc3083_join_rules=True,
->>>>>>> 438a8594
+        allow_knocking=False,
     )
 
 
