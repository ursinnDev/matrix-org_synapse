# -*- coding: utf-8 -*-
# Copyright 2014 - 2016 OpenMarket Ltd
#
# Licensed under the Apache License, Version 2.0 (the "License");
# you may not use this file except in compliance with the License.
# You may obtain a copy of the License at
#
#     http://www.apache.org/licenses/LICENSE-2.0
#
# Unless required by applicable law or agreed to in writing, software
# distributed under the License is distributed on an "AS IS" BASIS,
# WITHOUT WARRANTIES OR CONDITIONS OF ANY KIND, either express or implied.
# See the License for the specific language governing permissions and
# limitations under the License.
import logging
from typing import List, Optional, Tuple

import pymacaroons
from netaddr import IPAddress

from twisted.web.server import Request

import synapse.types
from synapse import event_auth
from synapse.api.auth_blocking import AuthBlocking
from synapse.api.constants import EventTypes, Membership
from synapse.api.errors import (
    AuthError,
    Codes,
    InvalidClientTokenError,
    MissingClientTokenError,
)
from synapse.api.room_versions import KNOWN_ROOM_VERSIONS
from synapse.events import EventBase
from synapse.logging import opentracing as opentracing
from synapse.storage.databases.main.registration import TokenLookupResult
from synapse.types import StateMap, UserID
from synapse.util.caches.lrucache import LruCache
from synapse.util.metrics import Measure

logger = logging.getLogger(__name__)


AuthEventTypes = (
    EventTypes.Create,
    EventTypes.Member,
    EventTypes.PowerLevels,
    EventTypes.JoinRules,
    EventTypes.RoomHistoryVisibility,
    EventTypes.ThirdPartyInvite,
)

# guests always get this device id.
GUEST_DEVICE_ID = "guest_device"


class _InvalidMacaroonException(Exception):
    pass


class Auth:
    """
    FIXME: This class contains a mix of functions for authenticating users
    of our client-server API and authenticating events added to room graphs.
    """

    def __init__(self, hs):
        self.hs = hs
        self.clock = hs.get_clock()
        self.store = hs.get_datastore()
        self.state = hs.get_state_handler()

        self.token_cache = LruCache(
            10000, "token_cache"
        )  # type: LruCache[str, Tuple[str, bool]]

        self._auth_blocking = AuthBlocking(self.hs)

        self._account_validity_enabled = hs.config.account_validity_enabled
        self._track_appservice_user_ips = hs.config.track_appservice_user_ips
        self._macaroon_secret_key = hs.config.macaroon_secret_key

    async def check_from_context(
        self, room_version: str, event, context, do_sig_check=True
    ):
        prev_state_ids = await context.get_prev_state_ids()
        auth_events_ids = self.compute_auth_events(
            event, prev_state_ids, for_verification=True
        )
        auth_events = await self.store.get_events(auth_events_ids)
        auth_events = {(e.type, e.state_key): e for e in auth_events.values()}

        room_version_obj = KNOWN_ROOM_VERSIONS[room_version]
        event_auth.check(
            room_version_obj, event, auth_events=auth_events, do_sig_check=do_sig_check
        )

    async def check_user_in_room(
        self,
        room_id: str,
        user_id: str,
        current_state: Optional[StateMap[EventBase]] = None,
        allow_departed_users: bool = False,
    ) -> EventBase:
        """Check if the user is in the room, or was at some point.
        Args:
            room_id: The room to check.

            user_id: The user to check.

            current_state: Optional map of the current state of the room.
                If provided then that map is used to check whether they are a
                member of the room. Otherwise the current membership is
                loaded from the database.

            allow_departed_users: if True, accept users that were previously
                members but have now departed.

        Raises:
            AuthError if the user is/was not in the room.
        Returns:
            Membership event for the user if the user was in the
            room. This will be the join event if they are currently joined to
            the room. This will be the leave event if they have left the room.
        """
        if current_state:
            member = current_state.get((EventTypes.Member, user_id), None)
        else:
            member = await self.state.get_current_state(
                room_id=room_id, event_type=EventTypes.Member, state_key=user_id
            )

        if member:
            membership = member.membership

            if membership == Membership.JOIN:
                return member

            # XXX this looks totally bogus. Why do we not allow users who have been banned,
            # or those who were members previously and have been re-invited?
            if allow_departed_users and membership == Membership.LEAVE:
                forgot = await self.store.did_forget(user_id, room_id)
                if not forgot:
                    return member

        raise AuthError(403, "User %s not in room %s" % (user_id, room_id))

    async def check_host_in_room(self, room_id, host):
        with Measure(self.clock, "check_host_in_room"):
            latest_event_ids = await self.store.is_host_joined(room_id, host)
            return latest_event_ids

    def can_federate(self, event, auth_events):
        creation_event = auth_events.get((EventTypes.Create, ""))

        return creation_event.content.get("m.federate", True) is True

    def get_public_keys(self, invite_event):
        return event_auth.get_public_keys(invite_event)

    async def get_user_by_req(
        self,
        request: Request,
        allow_guest: bool = False,
        rights: str = "access",
        allow_expired: bool = False,
    ) -> synapse.types.Requester:
        """ Get a registered user's ID.

        Args:
            request: An HTTP request with an access_token query parameter.
            allow_guest: If False, will raise an AuthError if the user making the
                request is a guest.
            rights: The operation being performed; the access token must allow this
            allow_expired: If True, allow the request through even if the account
                is expired, or session token lifetime has ended. Note that
                /login will deliver access tokens regardless of expiration.

        Returns:
            Resolves to the requester
        Raises:
            InvalidClientCredentialsError if no user by that token exists or the token
                is invalid.
            AuthError if access is denied for the user in the access token
        """
        try:
            ip_addr = self.hs.get_ip_from_request(request)
            user_agent = request.get_user_agent("")

            access_token = self.get_access_token_from_request(request)

            user_id, app_service = self._get_appservice_user_id(request)
            if user_id:
                if ip_addr and self._track_appservice_user_ips:
                    await self.store.insert_client_ip(
                        user_id=user_id,
                        access_token=access_token,
                        ip=ip_addr,
                        user_agent=user_agent,
                        device_id="dummy-device",  # stubbed
                    )

                requester = synapse.types.create_requester(
                    user_id, app_service=app_service
                )

                request.requester = user_id
                opentracing.set_tag("authenticated_entity", user_id)
                opentracing.set_tag("user_id", user_id)
                opentracing.set_tag("appservice_id", app_service.id)

                return requester

            user_info = await self.get_user_by_access_token(
                access_token, rights, allow_expired=allow_expired
            )
            token_id = user_info.token_id
            is_guest = user_info.is_guest
            shadow_banned = user_info.shadow_banned

            # Deny the request if the user account has expired.
<<<<<<< HEAD
            if self._account_validity_enabled and not allow_expired:
                user_id = user.to_string()
                if await self.store.is_account_expired(user_id, self.clock.time_msec()):
=======
            if self._account_validity.enabled and not allow_expired:
                if await self.store.is_account_expired(
                    user_info.user_id, self.clock.time_msec()
                ):
>>>>>>> ef2d6270
                    raise AuthError(
                        403, "User account has expired", errcode=Codes.EXPIRED_ACCOUNT
                    )

            device_id = user_info.device_id

            if access_token and ip_addr:
                await self.store.insert_client_ip(
                    user_id=user_info.token_owner,
                    access_token=access_token,
                    ip=ip_addr,
                    user_agent=user_agent,
                    device_id=device_id,
                )

            if is_guest and not allow_guest:
                raise AuthError(
                    403,
                    "Guest access not allowed",
                    errcode=Codes.GUEST_ACCESS_FORBIDDEN,
                )

            requester = synapse.types.create_requester(
                user_info.user_id,
                token_id,
                is_guest,
                shadow_banned,
                device_id,
                app_service=app_service,
                authenticated_entity=user_info.token_owner,
            )

            request.requester = requester
            opentracing.set_tag("authenticated_entity", user_info.token_owner)
            opentracing.set_tag("user_id", user_info.user_id)
            if device_id:
                opentracing.set_tag("device_id", device_id)

            return requester
        except KeyError:
            raise MissingClientTokenError()

    def _get_appservice_user_id(self, request):
        app_service = self.store.get_app_service_by_token(
            self.get_access_token_from_request(request)
        )

        if app_service is None:
            return None, None

        if app_service.ip_range_whitelist:
            ip_address = IPAddress(self.hs.get_ip_from_request(request))
            if ip_address not in app_service.ip_range_whitelist:
                return None, None

        if b"user_id" not in request.args:
            return app_service.sender, app_service

        user_id = request.args[b"user_id"][0].decode("utf8")
        if app_service.sender == user_id:
            return app_service.sender, app_service

        if not app_service.is_interested_in_user(user_id):
            raise AuthError(403, "Application service cannot masquerade as this user.")
        # Let ASes manipulate nonexistent users (e.g. to shadow-register them)
        # if not (yield self.store.get_user_by_id(user_id)):
        #     raise AuthError(
        #         403,
        #         "Application service has not registered this user"
        #     )
        return user_id, app_service

    async def get_user_by_access_token(
        self, token: str, rights: str = "access", allow_expired: bool = False,
    ) -> TokenLookupResult:
        """ Validate access token and get user_id from it

        Args:
            token: The access token to get the user by
            rights: The operation being performed; the access token must
                allow this
            allow_expired: If False, raises an InvalidClientTokenError
                if the token is expired

        Raises:
            InvalidClientTokenError if a user by that token exists, but the token is
                expired
            InvalidClientCredentialsError if no user by that token exists or the token
                is invalid
        """

        if rights == "access":
            # first look in the database
            r = await self.store.get_user_by_access_token(token)
            if r:
                valid_until_ms = r.valid_until_ms
                if (
                    not allow_expired
                    and valid_until_ms is not None
                    and valid_until_ms < self.clock.time_msec()
                ):
                    # there was a valid access token, but it has expired.
                    # soft-logout the user.
                    raise InvalidClientTokenError(
                        msg="Access token has expired", soft_logout=True
                    )

                return r

        # otherwise it needs to be a valid macaroon
        try:
            user_id, guest = self._parse_and_validate_macaroon(token, rights)

            if rights == "access":
                if not guest:
                    # non-guest access tokens must be in the database
                    logger.warning("Unrecognised access token - not in store.")
                    raise InvalidClientTokenError()

                # Guest access tokens are not stored in the database (there can
                # only be one access token per guest, anyway).
                #
                # In order to prevent guest access tokens being used as regular
                # user access tokens (and hence getting around the invalidation
                # process), we look up the user id and check that it is indeed
                # a guest user.
                #
                # It would of course be much easier to store guest access
                # tokens in the database as well, but that would break existing
                # guest tokens.
                stored_user = await self.store.get_user_by_id(user_id)
                if not stored_user:
                    raise InvalidClientTokenError("Unknown user_id %s" % user_id)
                if not stored_user["is_guest"]:
                    raise InvalidClientTokenError(
                        "Guest access token used for regular user"
                    )

                ret = TokenLookupResult(
                    user_id=user_id,
                    is_guest=True,
                    # all guests get the same device id
                    device_id=GUEST_DEVICE_ID,
                )
            elif rights == "delete_pusher":
                # We don't store these tokens in the database

                ret = TokenLookupResult(user_id=user_id, is_guest=False)
            else:
                raise RuntimeError("Unknown rights setting %s", rights)
            return ret
        except (
            _InvalidMacaroonException,
            pymacaroons.exceptions.MacaroonException,
            TypeError,
            ValueError,
        ) as e:
            logger.warning("Invalid macaroon in auth: %s %s", type(e), e)
            raise InvalidClientTokenError("Invalid macaroon passed.")

    def _parse_and_validate_macaroon(self, token, rights="access"):
        """Takes a macaroon and tries to parse and validate it. This is cached
        if and only if rights == access and there isn't an expiry.

        On invalid macaroon raises _InvalidMacaroonException

        Returns:
            (user_id, is_guest)
        """
        if rights == "access":
            cached = self.token_cache.get(token, None)
            if cached:
                return cached

        try:
            macaroon = pymacaroons.Macaroon.deserialize(token)
        except Exception:  # deserialize can throw more-or-less anything
            # doesn't look like a macaroon: treat it as an opaque token which
            # must be in the database.
            # TODO: it would be nice to get rid of this, but apparently some
            # people use access tokens which aren't macaroons
            raise _InvalidMacaroonException()

        try:
            user_id = self.get_user_id_from_macaroon(macaroon)

            guest = False
            for caveat in macaroon.caveats:
                if caveat.caveat_id == "guest = true":
                    guest = True

            self.validate_macaroon(macaroon, rights, user_id=user_id)
        except (pymacaroons.exceptions.MacaroonException, TypeError, ValueError):
            raise InvalidClientTokenError("Invalid macaroon passed.")

        if rights == "access":
            self.token_cache[token] = (user_id, guest)

        return user_id, guest

    def get_user_id_from_macaroon(self, macaroon):
        """Retrieve the user_id given by the caveats on the macaroon.

        Does *not* validate the macaroon.

        Args:
            macaroon (pymacaroons.Macaroon): The macaroon to validate

        Returns:
            (str) user id

        Raises:
            InvalidClientCredentialsError if there is no user_id caveat in the
                macaroon
        """
        user_prefix = "user_id = "
        for caveat in macaroon.caveats:
            if caveat.caveat_id.startswith(user_prefix):
                return caveat.caveat_id[len(user_prefix) :]
        raise InvalidClientTokenError("No user caveat in macaroon")

    def validate_macaroon(self, macaroon, type_string, user_id):
        """
        validate that a Macaroon is understood by and was signed by this server.

        Args:
            macaroon(pymacaroons.Macaroon): The macaroon to validate
            type_string(str): The kind of token required (e.g. "access",
                              "delete_pusher")
            user_id (str): The user_id required
        """
        v = pymacaroons.Verifier()

        # the verifier runs a test for every caveat on the macaroon, to check
        # that it is met for the current request. Each caveat must match at
        # least one of the predicates specified by satisfy_exact or
        # specify_general.
        v.satisfy_exact("gen = 1")
        v.satisfy_exact("type = " + type_string)
        v.satisfy_exact("user_id = %s" % user_id)
        v.satisfy_exact("guest = true")
        v.satisfy_general(self._verify_expiry)

        # access_tokens include a nonce for uniqueness: any value is acceptable
        v.satisfy_general(lambda c: c.startswith("nonce = "))

        v.verify(macaroon, self._macaroon_secret_key)

    def _verify_expiry(self, caveat):
        prefix = "time < "
        if not caveat.startswith(prefix):
            return False
        expiry = int(caveat[len(prefix) :])
        now = self.hs.get_clock().time_msec()
        return now < expiry

    def get_appservice_by_req(self, request):
        token = self.get_access_token_from_request(request)
        service = self.store.get_app_service_by_token(token)
        if not service:
            logger.warning("Unrecognised appservice access token.")
            raise InvalidClientTokenError()
        request.requester = synapse.types.create_requester(
            service.sender, app_service=service
        )
        return service

    async def is_server_admin(self, user: UserID) -> bool:
        """ Check if the given user is a local server admin.

        Args:
            user: user to check

        Returns:
            True if the user is an admin
        """
        return await self.store.is_server_admin(user)

    def compute_auth_events(
        self, event, current_state_ids: StateMap[str], for_verification: bool = False,
    ) -> List[str]:
        """Given an event and current state return the list of event IDs used
        to auth an event.

        If `for_verification` is False then only return auth events that
        should be added to the event's `auth_events`.

        Returns:
            List of event IDs.
        """

        if event.type == EventTypes.Create:
            return []

        # Currently we ignore the `for_verification` flag even though there are
        # some situations where we can drop particular auth events when adding
        # to the event's `auth_events` (e.g. joins pointing to previous joins
        # when room is publicly joinable). Dropping event IDs has the
        # advantage that the auth chain for the room grows slower, but we use
        # the auth chain in state resolution v2 to order events, which means
        # care must be taken if dropping events to ensure that it doesn't
        # introduce undesirable "state reset" behaviour.
        #
        # All of which sounds a bit tricky so we don't bother for now.

        auth_ids = []
        for etype, state_key in event_auth.auth_types_for_event(event):
            auth_ev_id = current_state_ids.get((etype, state_key))
            if auth_ev_id:
                auth_ids.append(auth_ev_id)

        return auth_ids

    async def check_can_change_room_list(self, room_id: str, user: UserID):
        """Determine whether the user is allowed to edit the room's entry in the
        published room list.

        Args:
            room_id
            user
        """

        is_admin = await self.is_server_admin(user)
        if is_admin:
            return True

        user_id = user.to_string()
        await self.check_user_in_room(room_id, user_id)

        # We currently require the user is a "moderator" in the room. We do this
        # by checking if they would (theoretically) be able to change the
        # m.room.canonical_alias events
        power_level_event = await self.state.get_current_state(
            room_id, EventTypes.PowerLevels, ""
        )

        auth_events = {}
        if power_level_event:
            auth_events[(EventTypes.PowerLevels, "")] = power_level_event

        send_level = event_auth.get_send_level(
            EventTypes.CanonicalAlias, "", power_level_event
        )
        user_level = event_auth.get_user_power_level(user_id, auth_events)

        return user_level >= send_level

    @staticmethod
    def has_access_token(request: Request):
        """Checks if the request has an access_token.

        Returns:
            bool: False if no access_token was given, True otherwise.
        """
        query_params = request.args.get(b"access_token")
        auth_headers = request.requestHeaders.getRawHeaders(b"Authorization")
        return bool(query_params) or bool(auth_headers)

    @staticmethod
    def get_access_token_from_request(request: Request):
        """Extracts the access_token from the request.

        Args:
            request: The http request.
        Returns:
            unicode: The access_token
        Raises:
            MissingClientTokenError: If there isn't a single access_token in the
                request
        """

        auth_headers = request.requestHeaders.getRawHeaders(b"Authorization")
        query_params = request.args.get(b"access_token")
        if auth_headers:
            # Try the get the access_token from a "Authorization: Bearer"
            # header
            if query_params is not None:
                raise MissingClientTokenError(
                    "Mixing Authorization headers and access_token query parameters."
                )
            if len(auth_headers) > 1:
                raise MissingClientTokenError("Too many Authorization headers.")
            parts = auth_headers[0].split(b" ")
            if parts[0] == b"Bearer" and len(parts) == 2:
                return parts[1].decode("ascii")
            else:
                raise MissingClientTokenError("Invalid Authorization header.")
        else:
            # Try to get the access_token from the query params.
            if not query_params:
                raise MissingClientTokenError()

            return query_params[0].decode("ascii")

    async def check_user_in_room_or_world_readable(
        self, room_id: str, user_id: str, allow_departed_users: bool = False
    ) -> Tuple[str, Optional[str]]:
        """Checks that the user is or was in the room or the room is world
        readable. If it isn't then an exception is raised.

        Args:
            room_id: room to check
            user_id: user to check
            allow_departed_users: if True, accept users that were previously
                members but have now departed

        Returns:
            Resolves to the current membership of the user in the room and the
            membership event ID of the user. If the user is not in the room and
            never has been, then `(Membership.JOIN, None)` is returned.
        """

        try:
            # check_user_in_room will return the most recent membership
            # event for the user if:
            #  * The user is a non-guest user, and was ever in the room
            #  * The user is a guest user, and has joined the room
            # else it will throw.
            member_event = await self.check_user_in_room(
                room_id, user_id, allow_departed_users=allow_departed_users
            )
            return member_event.membership, member_event.event_id
        except AuthError:
            visibility = await self.state.get_current_state(
                room_id, EventTypes.RoomHistoryVisibility, ""
            )
            if (
                visibility
                and visibility.content["history_visibility"] == "world_readable"
            ):
                return Membership.JOIN, None
            raise AuthError(
                403,
                "User %s not in room %s, and room previews are disabled"
                % (user_id, room_id),
            )

    def check_auth_blocking(self, *args, **kwargs):
        return self._auth_blocking.check_auth_blocking(*args, **kwargs)<|MERGE_RESOLUTION|>--- conflicted
+++ resolved
@@ -219,16 +219,10 @@
             shadow_banned = user_info.shadow_banned
 
             # Deny the request if the user account has expired.
-<<<<<<< HEAD
             if self._account_validity_enabled and not allow_expired:
-                user_id = user.to_string()
-                if await self.store.is_account_expired(user_id, self.clock.time_msec()):
-=======
-            if self._account_validity.enabled and not allow_expired:
                 if await self.store.is_account_expired(
                     user_info.user_id, self.clock.time_msec()
                 ):
->>>>>>> ef2d6270
                     raise AuthError(
                         403, "User account has expired", errcode=Codes.EXPIRED_ACCOUNT
                     )
