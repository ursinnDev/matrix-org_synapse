# Copyright 2014-2016 OpenMarket Ltd
#
# Licensed under the Apache License, Version 2.0 (the "License");
# you may not use this file except in compliance with the License.
# You may obtain a copy of the License at
#
#     http://www.apache.org/licenses/LICENSE-2.0
#
# Unless required by applicable law or agreed to in writing, software
# distributed under the License is distributed on an "AS IS" BASIS,
# WITHOUT WARRANTIES OR CONDITIONS OF ANY KIND, either express or implied.
# See the License for the specific language governing permissions and
# limitations under the License.

import collections

from synapse.api.errors import LimitExceededError


class Ratelimiter(object):
    """
    Ratelimit message sending by user.
    """

    def __init__(self):
        self.message_counts = collections.OrderedDict()

    def can_do_action(self, key, time_now_s, rate_hz, burst_count, update=True):
        """Can the entity (e.g. user or IP address) perform the action?
        Args:
            key: The key we should use when rate limiting. Can be a user ID
                (when sending events), an IP address, etc.
            time_now_s: The time now.
            rate_hz: The long term number of messages a user can send in a
                second.
            burst_count: How many messages the user can send before being
                limited.
            update (bool): Whether to update the message rates or not. This is
                useful to check if a message would be allowed to be sent before
                its ready to be actually sent.
        Returns:
            A pair of a bool indicating if they can send a message now and a
                time in seconds of when they can next send a message.
        """
        self.prune_message_counts(time_now_s)
        message_count, time_start, _ignored = self.message_counts.get(
<<<<<<< HEAD
            key, (0., time_now_s, None)
=======
            key, (0.0, time_now_s, None)
>>>>>>> 32e7c9e7
        )
        time_delta = time_now_s - time_start
        sent_count = message_count - time_delta * rate_hz
        if sent_count < 0:
            allowed = True
            time_start = time_now_s
            message_count = 1.0
        elif sent_count > burst_count - 1.0:
            allowed = False
        else:
            allowed = True
            message_count += 1

        if update:
            self.message_counts[key] = (message_count, time_start, rate_hz)

        if rate_hz > 0:
            time_allowed = time_start + (message_count - burst_count + 1) / rate_hz
            if time_allowed < time_now_s:
                time_allowed = time_now_s
        else:
            time_allowed = -1

        return allowed, time_allowed

    def prune_message_counts(self, time_now_s):
        for key in list(self.message_counts.keys()):
            message_count, time_start, rate_hz = self.message_counts[key]
            time_delta = time_now_s - time_start
            if message_count - time_delta * rate_hz > 0:
                break
            else:
                del self.message_counts[key]

    def ratelimit(self, key, time_now_s, rate_hz, burst_count, update=True):
        allowed, time_allowed = self.can_do_action(
            key, time_now_s, rate_hz, burst_count, update
        )

        if not allowed:
            raise LimitExceededError(
                retry_after_ms=int(1000 * (time_allowed - time_now_s))
            )<|MERGE_RESOLUTION|>--- conflicted
+++ resolved
@@ -44,11 +44,7 @@
         """
         self.prune_message_counts(time_now_s)
         message_count, time_start, _ignored = self.message_counts.get(
-<<<<<<< HEAD
-            key, (0., time_now_s, None)
-=======
             key, (0.0, time_now_s, None)
->>>>>>> 32e7c9e7
         )
         time_delta = time_now_s - time_start
         sent_count = message_count - time_delta * rate_hz
