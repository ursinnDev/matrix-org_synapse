--- conflicted
+++ resolved
@@ -435,15 +435,8 @@
         #
         # (we do still allow appservices to set them below)
         desired_username = None
-<<<<<<< HEAD
 
         desired_display_name = body.get("display_name")
-=======
-        if "username" in body:
-            if not isinstance(body["username"], str) or len(body["username"]) > 512:
-                raise SynapseError(400, "Invalid username")
-            desired_username = body["username"]
->>>>>>> 5cdca53a
 
         appservice = None
         if self.auth.has_access_token(request):
